--- conflicted
+++ resolved
@@ -13,12 +13,7 @@
 default = ['zksync-driver', 'erc20-driver', 'gftp/bin']
 static-openssl = ["openssl/vendored", "openssl-probe"]
 dummy-driver = ['ya-dummy-driver']
-<<<<<<< HEAD
-glmsync-driver = ['ya-glmsync-driver']
 erc20-driver = ['ya-gnt-driver']
-=======
-gnt-driver = ['ya-gnt-driver']
->>>>>>> 5b49090b
 zksync-driver = ['ya-zksync-driver']
 tos = []
 
@@ -120,12 +115,7 @@
     "core/payment",
     "core/payment-driver/base",
     "core/payment-driver/dummy",
-<<<<<<< HEAD
-    "core/payment-driver/glmsync",
     "core/payment-driver/gnt", # TODO: Rename erc-20
-=======
-    "core/payment-driver/gnt",
->>>>>>> 5b49090b
     "core/payment-driver/zksync",
     "core/persistence",
     "core/serv-api",
@@ -164,11 +154,7 @@
 ya-payment = { path = "core/payment" }
 ya-payment-driver = { path = "core/payment-driver/base" }
 ya-dummy-driver = { path = "core/payment-driver/dummy" }
-<<<<<<< HEAD
-ya-glmsync-driver = { path = "core/payment-driver/glmsync" }
 # TODO: Rename to erc20 with next refactor
-=======
->>>>>>> 5b49090b
 ya-gnt-driver = { path = "core/payment-driver/gnt" }
 ya-zksync-driver = { path = "core/payment-driver/zksync" }
 ya-version = { path = "core/version" }
