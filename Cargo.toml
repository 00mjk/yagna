--- conflicted
+++ resolved
@@ -7,14 +7,9 @@
     "core/net",
     "core/payment",
     "core/serv",
-<<<<<<< HEAD
     "exe-unit/dummy",
-    "exe-unit/wasm-sp",
-    "exe-unit/wasm-wt",
-=======
     "exe-unit/wasm-mozjs",
     "exe-unit/wasmtime",
->>>>>>> 7dd74b3c
     "interfaces/client",
     "interfaces/model",
     "service-bus/bus",
