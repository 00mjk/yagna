--- conflicted
+++ resolved
@@ -24,7 +24,6 @@
     "service-bus/router",
     "service-bus/util",
 ]
-<<<<<<< HEAD
 default-members=[
     "service-bus/bus",
     "service-bus/derive",
@@ -43,7 +42,6 @@
 
 
 ]
-=======
 
 [patch.crates-io]
 ya-appkey = { path = "core/appkey" }
@@ -57,4 +55,3 @@
 ya-sb-util = { path = "service-bus/util" }
 ya-service-api = { path = "core/serv-api"}
 ya-service-bus = { path = "service-bus/bus/" }
->>>>>>> a9713b99
