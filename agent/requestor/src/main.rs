--- conflicted
+++ resolved
@@ -359,33 +359,6 @@
         }
     });
 
-<<<<<<< HEAD
-    // log incoming debit notes
-    {
-        let payment_api = payment_api.clone();
-        let mut ts = started_at.clone();
-        Arbiter::spawn(async move {
-            loop {
-                let next_ts = Utc::now();
-                let events = match payment_api.get_debit_note_events(Some(&ts)).await {
-                    Err(e) => {
-                        log::error!("fail get debit notes events: {}", e);
-                        break;
-                    }
-                    Ok(events) => events,
-                };
-
-                for event in events {
-                    log::info!("got debit note event {:?}", event);
-                }
-                ts = next_ts;
-                tokio::time::delay_for(Duration::from_secs(15)).await;
-            }
-        })
-    }
-
-=======
->>>>>>> 9daeb3f5
     let activity_api = settings.activity_api()?;
     let exe_script = settings.exe_script.clone();
     let (agreement_tx, mut _agreement_rx) = mpsc::channel::<()>(1);
@@ -403,18 +376,6 @@
         }
     });
 
-<<<<<<< HEAD
-    Arbiter::spawn(async move {
-        let mut ts = started_at;
-
-        loop {
-            let next_ts = Utc::now();
-
-            let events = payment_api.get_invoice_events(Some(&ts)).await.unwrap();
-            // TODO: timeout on get_invoice_events does not work
-            if events.is_empty() {
-                tokio::time::delay_for(Duration::from_secs(15)).await;
-=======
     // log incoming debit notes
     {
         let payment_api = payment_api.clone();
@@ -422,7 +383,6 @@
         Arbiter::spawn(async move {
             if let Err(e) = log_and_ignore_debit_notes(&payment_api, started_at).await {
                 log::error!("logging debit notes error: {}", e);
->>>>>>> 9daeb3f5
             }
         })
     }
