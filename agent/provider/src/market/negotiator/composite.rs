use actix::{Actor, Addr, Context, Handler};
use anyhow::anyhow;
use serde_json::Value;

use ya_agreement_utils::agreement::{expand, flatten_value};
use ya_agreement_utils::AgreementView;
use ya_client::model::market::NewOffer;

<<<<<<< HEAD
use super::builtin::{LimitExpiration, ManifestSignature, MaxAgreements};
=======
use super::builtin::{DebitNoteInterval, LimitExpiration, MaxAgreements, PaymentTimeout};
>>>>>>> a14c24cf
use super::common::{offer_definition_to_offer, AgreementResponse, Negotiator, ProposalResponse};
use super::{NegotiationResult, NegotiatorsPack};
use crate::market::negotiator::common::{
    reason_with_extra, AgreementFinalized, CreateOffer, ReactToAgreement, ReactToProposal,
};
use crate::market::negotiator::factory::CompositeNegotiatorConfig;
use crate::market::negotiator::{NegotiatorComponent, ProposalView};
use crate::market::ProviderMarket;

/// Negotiator that can limit number of running agreements.
pub struct CompositeNegotiator {
    components: NegotiatorsPack,
}

impl CompositeNegotiator {
    pub fn new(
        _market: Addr<ProviderMarket>,
        config: &CompositeNegotiatorConfig,
    ) -> anyhow::Result<CompositeNegotiator> {
        let components = NegotiatorsPack::new()
            .add_component(
                "LimitAgreements",
                Box::new(MaxAgreements::new(&config.limit_agreements_config)),
            )
            .add_component(
                "LimitExpiration",
                Box::new(LimitExpiration::new(&config.expire_agreements_config)?),
            )
            .add_component(
<<<<<<< HEAD
                "ManifestSignature",
                Box::new(ManifestSignature::from(config.policy_config.clone())),
=======
                "DebitNoteInterval",
                Box::new(DebitNoteInterval::new(&config.debit_note_interval_config)?),
            )
            .add_component(
                "PaymentTimeout",
                Box::new(PaymentTimeout::new(&config.payment_timeout_config)?),
>>>>>>> a14c24cf
            );

        Ok(CompositeNegotiator { components })
    }
}

impl Handler<CreateOffer> for CompositeNegotiator {
    type Result = anyhow::Result<NewOffer>;

    fn handle(&mut self, msg: CreateOffer, _: &mut Context<Self>) -> Self::Result {
        let offer = self.components.fill_template(msg.offer_definition)?;
        Ok(offer_definition_to_offer(offer))
    }
}

impl Handler<ReactToProposal> for CompositeNegotiator {
    type Result = anyhow::Result<ProposalResponse>;

    fn handle(&mut self, msg: ReactToProposal, _: &mut Context<Self>) -> Self::Result {
        // In current implementation we don't allow to change constraints, so we take
        // them from initial Offer.
        let constraints = msg.prev_proposal.constraints;
        let proposal_constraints = msg.demand.constraints.clone();

        let proposal = ProposalView {
            agreement_id: msg.demand.proposal_id,
            json: expand(msg.demand.properties),
        };

        let offer_proposal = ProposalView {
            json: expand(msg.prev_proposal.properties),
            agreement_id: msg.prev_proposal.proposal_id,
        };

        let result =
            self.components
                .negotiate_step(&proposal, &proposal_constraints, offer_proposal)?;
        match result {
            NegotiationResult::Reject { message, is_final } => {
                Ok(ProposalResponse::RejectProposal {
                    reason: Some(reason_with_extra(
                        message,
                        serde_json::json!({ "golem.proposal.rejection.is-final": is_final }),
                    )),
                    is_final,
                })
            }
            NegotiationResult::Ready { offer } | NegotiationResult::Negotiating { offer } => {
                let offer = NewOffer {
                    properties: flatten_value(offer.json),
                    constraints,
                };
                Ok(ProposalResponse::CounterProposal { offer })
            }
        }
    }
}

pub fn to_proposal_views(
    mut agreement: AgreementView,
) -> anyhow::Result<(ProposalView, String, ProposalView)> {
    // Dispatch Agreement into separate Demand-Offer Proposal pair.
    // TODO: We should get ProposalId here, but Agreement doen't store it anywhere.
    let offer_id = agreement.pointer_typed("/offer/offerId")?;
    let demand_id = agreement.pointer_typed("/demand/demandId")?;
    let offer_proposal = agreement
        .json
        .pointer_mut("/offer/properties")
        .map(Value::take)
        .unwrap_or(Value::Null);

    let demand_proposal = agreement
        .json
        .pointer_mut("/demand/properties")
        .map(Value::take)
        .unwrap_or(Value::Null);

    let offer_proposal = ProposalView {
        json: offer_proposal,
        agreement_id: offer_id,
    };

    let demand_proposal = ProposalView {
        json: demand_proposal,
        agreement_id: demand_id,
    };

    let demand_constraints = agreement
        .json
        .pointer_mut("/demand/properties")
        .and_then(|v| v.as_str())
        .map(ToString::to_string)
        .unwrap_or_default();

    Ok((demand_proposal, demand_constraints, offer_proposal))
}

impl Handler<ReactToAgreement> for CompositeNegotiator {
    type Result = anyhow::Result<AgreementResponse>;

    fn handle(&mut self, msg: ReactToAgreement, _: &mut Context<Self>) -> Self::Result {
        let agreement_id = msg.agreement.agreement_id.clone();
        let (demand_proposal, demand_constraints, offer_proposal) =
            to_proposal_views(msg.agreement).map_err(|e| {
                anyhow!(
                    "Negotiator failed to extract Proposals from Agreement. {}",
                    e
                )
            })?;

        // We expect that all `NegotiatorComponents` should return ready state.
        // Otherwise we must reject Agreement proposals, because negotiations didn't end.
        match self.components.negotiate_step(
            &demand_proposal,
            &demand_constraints,
            offer_proposal,
        )? {
            NegotiationResult::Ready { .. } => {
                self.components.on_agreement_approved(&agreement_id)?;
                Ok(AgreementResponse::ApproveAgreement)
            }
            NegotiationResult::Reject { message, is_final } => {
                Ok(AgreementResponse::RejectAgreement {
                    reason: Some(reason_with_extra(
                        message,
                        serde_json::json!({ "golem.proposal.rejection.is-final": is_final }),
                    )),
                    is_final,
                })
            }
            NegotiationResult::Negotiating { .. } => Ok(AgreementResponse::RejectAgreement {
                reason: Some(reason_with_extra(
                    format!("Negotiations aren't finished."),
                    serde_json::json!({ "golem.proposal.rejection.is-final": false }),
                )),
                is_final: false,
            }),
        }
    }
}

impl Handler<AgreementFinalized> for CompositeNegotiator {
    type Result = anyhow::Result<()>;

    fn handle(&mut self, msg: AgreementFinalized, _: &mut Context<Self>) -> Self::Result {
        self.components
            .on_agreement_terminated(&msg.agreement_id, &msg.result)
    }
}

impl Negotiator for CompositeNegotiator {}
impl Actor for CompositeNegotiator {
    type Context = Context<Self>;
}<|MERGE_RESOLUTION|>--- conflicted
+++ resolved
@@ -6,11 +6,7 @@
 use ya_agreement_utils::AgreementView;
 use ya_client::model::market::NewOffer;
 
-<<<<<<< HEAD
-use super::builtin::{LimitExpiration, ManifestSignature, MaxAgreements};
-=======
-use super::builtin::{DebitNoteInterval, LimitExpiration, MaxAgreements, PaymentTimeout};
->>>>>>> a14c24cf
+use super::builtin::{DebitNoteInterval, LimitExpiration, ManifestSignature, MaxAgreements, PaymentTimeout};
 use super::common::{offer_definition_to_offer, AgreementResponse, Negotiator, ProposalResponse};
 use super::{NegotiationResult, NegotiatorsPack};
 use crate::market::negotiator::common::{
@@ -40,17 +36,16 @@
                 Box::new(LimitExpiration::new(&config.expire_agreements_config)?),
             )
             .add_component(
-<<<<<<< HEAD
+                "DebitNoteInterval",
+                Box::new(DebitNoteInterval::new(&config.debit_note_interval_config)?),
+            )
+            .add_component(
+                "PaymentTimeout",
+                Box::new(PaymentTimeout::new(&config.payment_timeout_config)?),
+            )
+            .add_component(
                 "ManifestSignature",
                 Box::new(ManifestSignature::from(config.policy_config.clone())),
-=======
-                "DebitNoteInterval",
-                Box::new(DebitNoteInterval::new(&config.debit_note_interval_config)?),
-            )
-            .add_component(
-                "PaymentTimeout",
-                Box::new(PaymentTimeout::new(&config.payment_timeout_config)?),
->>>>>>> a14c24cf
             );
 
         Ok(CompositeNegotiator { components })
