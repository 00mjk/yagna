--- conflicted
+++ resolved
@@ -1,3 +1,7 @@
+use std::collections::HashMap;
+use std::sync::Arc;
+use std::time::Duration;
+
 use actix::prelude::*;
 use anyhow::{anyhow, Error, Result};
 use backoff::backoff::Backoff;
@@ -7,29 +11,27 @@
 use humantime;
 use log;
 use serde_json::json;
-use std::collections::HashMap;
-use std::sync::Arc;
-use std::time::Duration;
 use structopt::StructOpt;
-
-use super::agreement::{compute_cost, ActivityPayment, AgreementPayment, CostInfo};
-use super::model::PaymentModel;
-use crate::execution::{ActivityDestroyed, CreateActivity};
-use crate::market::provider_market::NewAgreement;
-use crate::market::termination_reason::BreakReason;
-use crate::tasks::{AgreementBroken, AgreementClosed, BreakAgreement};
-
 use ya_client::activity::ActivityProviderApi;
 use ya_client::model::payment::{DebitNote, Invoice, NewDebitNote, NewInvoice};
 use ya_client::model::payment::{DebitNoteEventType, InvoiceEventType};
 use ya_client::payment::PaymentApi;
+
 use ya_std_utils::LogErr;
+use ya_utils_actix::{actix_signal_handler, forward_actix_handler};
 use ya_utils_actix::actix_handler::ResultTypeGetter;
 use ya_utils_actix::actix_signal::{SignalSlot, Subscribe};
 use ya_utils_actix::deadline_checker::{
     DeadlineChecker, DeadlineElapsed, StopTracking, StopTrackingCategory, TrackDeadline,
 };
-use ya_utils_actix::{actix_signal_handler, forward_actix_handler};
+
+use crate::execution::{ActivityDestroyed, CreateActivity};
+use crate::market::provider_market::NewAgreement;
+use crate::market::termination_reason::BreakReason;
+use crate::tasks::{AgreementBroken, AgreementClosed, BreakAgreement};
+
+use super::agreement::{ActivityPayment, AgreementPayment, compute_cost, CostInfo};
+use super::model::PaymentModel;
 
 // =========================================== //
 // Internal messages
@@ -923,22 +925,12 @@
 }
 
 fn get_backoff() -> backoff::ExponentialBackoff {
-<<<<<<< HEAD
     backoff::ExponentialBackoff {
-        current_interval: std::time::Duration::from_secs(15),
-        initial_interval: std::time::Duration::from_secs(15),
+        current_interval: std::time::Duration::from_secs(3),
+        initial_interval: std::time::Duration::from_secs(3),
         multiplier: 1.5f64,
-        max_interval: std::time::Duration::from_secs(3600),
+        max_interval: std::time::Duration::from_secs(5 * 60 * 60),
         max_elapsed_time: Some(std::time::Duration::from_secs(u64::MAX)),
         ..Default::default()
     }
-=======
-    let mut backoff = backoff::ExponentialBackoff::default();
-    backoff.current_interval = std::time::Duration::from_secs(3);
-    backoff.initial_interval = std::time::Duration::from_secs(3);
-    backoff.multiplier = 1.5f64;
-    backoff.max_interval = std::time::Duration::from_secs(5 * 60 * 60);
-    backoff.max_elapsed_time = Some(std::time::Duration::from_secs(u64::max_value()));
-    backoff
->>>>>>> e5431ee9
 }