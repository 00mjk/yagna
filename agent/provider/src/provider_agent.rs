use actix::prelude::*;
use actix::utils::IntervalFunc;
use std::path::PathBuf;
use std::time::Duration;

use ya_agent_offer_model::{InfNodeInfo, NodeInfo, OfferDefinition, ServiceInfo};
use ya_utils_actix::{actix_handler::send_message, actix_signal::Subscribe};

use crate::execution::{
    ActivityCreated, ActivityDestroyed, InitializeExeUnits, TaskRunner, UpdateActivity,
};
use crate::market::{
    provider_market::{AgreementApproved, OnShutdown, UpdateMarket},
    CreateOffer, ProviderMarket,
};
use crate::payments::Payments;
use crate::startup_config::StartupConfig;

pub struct ProviderAgent {
    market: Addr<ProviderMarket>,
    runner: Addr<TaskRunner>,
    payments: Addr<Payments>,
    node_info: NodeInfo,
    service_info: ServiceInfo,
    exe_unit_path: String,
}

impl ProviderAgent {
    pub async fn new(config: StartupConfig) -> anyhow::Result<ProviderAgent> {
        let market = ProviderMarket::new(config.market_client()?, "AcceptAll").start();
        let runner = TaskRunner::new(config.activity_client()?).start();
        let payments = Payments::new(
            config.activity_client()?,
            config.payment_client()?,
            &config.credit_address,
        )
        .start();

        let node_info = ProviderAgent::create_node_info();
        let service_info = ProviderAgent::create_service_info();

        let mut provider = ProviderAgent {
            market,
            runner,
            payments,
            node_info,
            service_info,
            exe_unit_path: config.exe_unit_path,
        };
        provider.initialize().await?;

        Ok(provider)
    }

    pub async fn initialize(&mut self) -> anyhow::Result<()> {
        // Forward AgreementApproved event to TaskRunner actor.
        let msg = Subscribe::<AgreementApproved>(self.runner.clone().recipient());
        self.market.send(msg).await??;

        let msg = Subscribe::<AgreementApproved>(self.payments.clone().recipient());
        self.market.send(msg).await??;

        //
        let msg = Subscribe::<ActivityCreated>(self.payments.clone().recipient());
        self.runner.send(msg).await??;

        let msg = Subscribe::<ActivityDestroyed>(self.payments.clone().recipient());
        self.runner.send(msg).await??;

        // Load ExeUnits descriptors from file.
<<<<<<< HEAD
        // TODO: Hardcoded exeunits file. How should we handle this in future?
        let exeunits_file = PathBuf::from(
            self.exe_unit_path.clone(), /*"exe-unit/example-exeunits.json"*/
        );
        let msg = InitializeExeUnits {
            file: exeunits_file,
        };
        self.runner.send(msg).await??;
=======
        let exeunits_file = PathBuf::from(self.exe_unit_path.clone());
        self.runner
            .clone()
            .send(InitializeExeUnits {
                file: exeunits_file,
            })
            .await??;
>>>>>>> 6383fd83

        // Create simple offer on market.
        let create_offer_message = CreateOffer {
            offer_definition: OfferDefinition {
                node_info: self.node_info.clone(),
                service: self.service_info.clone(),
                com_info: Default::default(),
            },
        };
        Ok(self.market.send(create_offer_message).await??)
    }

    fn schedule_jobs(&mut self, _ctx: &mut Context<Self>) {
        send_message(self.runner.clone(), UpdateActivity);
        send_message(self.market.clone(), UpdateMarket);
    }

    fn create_node_info() -> NodeInfo {
        // TODO: Get node name from intentity API.
        NodeInfo::with_name("")
    }

    fn create_service_info() -> ServiceInfo {
        let inf = InfNodeInfo::new().with_mem(1.0).with_storage(10.0);
        let wasi_version = "0.0.0".into();
        ServiceInfo::Wasm { inf, wasi_version }
    }

    pub async fn wait_for_ctrl_c(self) -> anyhow::Result<()> {
        let market = self.market.clone();

        self.start();

        let _ = tokio::signal::ctrl_c().await;
        println!();
        log::info!(
            "SIGINT received, Shutting down {}...",
            structopt::clap::crate_name!()
        );

        market.send(OnShutdown {}).await?
    }
}

impl Actor for ProviderAgent {
    type Context = Context<Self>;

    fn started(&mut self, context: &mut Context<Self>) {
        IntervalFunc::new(Duration::from_secs(4), Self::schedule_jobs)
            .finish()
            .spawn(context);
    }
}<|MERGE_RESOLUTION|>--- conflicted
+++ resolved
@@ -68,24 +68,10 @@
         self.runner.send(msg).await??;
 
         // Load ExeUnits descriptors from file.
-<<<<<<< HEAD
-        // TODO: Hardcoded exeunits file. How should we handle this in future?
-        let exeunits_file = PathBuf::from(
-            self.exe_unit_path.clone(), /*"exe-unit/example-exeunits.json"*/
-        );
         let msg = InitializeExeUnits {
-            file: exeunits_file,
+            file: PathBuf::from(&self.exe_unit_path),
         };
         self.runner.send(msg).await??;
-=======
-        let exeunits_file = PathBuf::from(self.exe_unit_path.clone());
-        self.runner
-            .clone()
-            .send(InitializeExeUnits {
-                file: exeunits_file,
-            })
-            .await??;
->>>>>>> 6383fd83
 
         // Create simple offer on market.
         let create_offer_message = CreateOffer {
