--- conflicted
+++ resolved
@@ -3,12 +3,8 @@
 
 mod execution;
 mod market;
-<<<<<<< HEAD
 mod payments;
-pub mod provider_agent;
-=======
 mod provider_agent;
->>>>>>> 3aacd008
 mod startup_config;
 
 use provider_agent::ProviderAgent;
