[package]
name = "ya-provider"
description = "Yagna Provider Agent reference implementation."
version = "0.2.0"
authors = ["Golem Factory <contact@golem.network>"]
edition = "2018"

[lib]
path = "src/lib.rs"

[[bin]]
name = "ya-provider"
path = "src/main.rs"

[dependencies]
<<<<<<< HEAD
ya-agreement-utils = { version = "^0.2"}
ya-client = { version = "0.6", features = ['cli'] }
ya-client-model = "0.3"
=======
ya-agreement-utils = { version = "^0.4" }
ya-manifest-utils = { version = "^0.1" }
ya-client = { version = "0.6", features = ['cli'] }
ya-client-model = "0.4"
>>>>>>> 084c8453
ya-compile-time-utils = "0.2"
ya-core-model = { version = "^0.6", features = ['activity', 'payment'] }
ya-file-logging = "0.1"
ya-utils-actix = "0.1"
ya-utils-path = "0.1"
ya-utils-process = { version = "0.1", features = ['lock'] }
ya-std-utils = "0.1"

actix = { version = "0.11", default-features = false }
actix-rt = "2.2"
actix_derive = "0.6"
anyhow = "1.0"
backoff = "0.2.1"
bigdecimal = "0.2"
bytesize = "1.0.1"
chrono = { version = "0.4.10", features = ["serde"] }
derive_more = "0.99.5"
dialoguer = "0.5.0"
directories = "2.0.2"
dotenv = "0.15.0"
futures = "0.3"
futures-util = "0.3.4"
hex = "0.4"
humantime = "2.0.0"
lazy_static = "1.4.0"
libc = "0.2"
log = "0.4.8"
log-derive = "0.4"
notify = "4.0.15"
num_cpus = "1.13.0"
num-traits = "0.2.14"
path-clean = "0.1.0"
regex = "1.5"
semver = { version = "0.11", features = ["serde"] }
serde = { version = "1.0", features = ["derive"] }
serde_json = "1.0"
shared_child = "0.3.4"
signal-hook = "0.3"
structopt = "0.3.20"
strum = "0.20"
strum_macros = "0.20"
sys-info = "0.7.0"
thiserror = "1.0.14"
tokio = { version = "1", features = ["process", "signal"] }
tokio-stream = {version = "0.1.6", features = ["sync"] }
url = "2.1.1"
walkdir = "2.3.1"
yansi = "0.5.0"

[target.'cfg(target_family = "unix")'.dependencies]
nix = "0.22.0"

[target.'cfg(target_os = "windows")'.dependencies]
winapi = { version = "0.3.8", features = ["fileapi"] }

[dev-dependencies]
chrono = "0.4"
shlex = "1.1.0"<|MERGE_RESOLUTION|>--- conflicted
+++ resolved
@@ -13,16 +13,10 @@
 path = "src/main.rs"
 
 [dependencies]
-<<<<<<< HEAD
-ya-agreement-utils = { version = "^0.2"}
-ya-client = { version = "0.6", features = ['cli'] }
-ya-client-model = "0.3"
-=======
 ya-agreement-utils = { version = "^0.4" }
 ya-manifest-utils = { version = "^0.1" }
 ya-client = { version = "0.6", features = ['cli'] }
 ya-client-model = "0.4"
->>>>>>> 084c8453
 ya-compile-time-utils = "0.2"
 ya-core-model = { version = "^0.6", features = ['activity', 'payment'] }
 ya-file-logging = "0.1"
@@ -49,7 +43,7 @@
 humantime = "2.0.0"
 lazy_static = "1.4.0"
 libc = "0.2"
-log = "0.4.8"
+log = "0.4"
 log-derive = "0.4"
 notify = "4.0.15"
 num_cpus = "1.13.0"
