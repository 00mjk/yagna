use actix::prelude::*;
use futures::channel::oneshot;
use futures::prelude::*;

use crate::error::Error;
use crate::local_router::router;
<<<<<<< HEAD
use crate::{RpcRawCall, ResponseChunk};
use futures::TryFutureExt;
use futures_01::stream::SplitSink;
use futures_01::unsync::oneshot;
=======
use crate::RpcRawCall;
use futures::stream::SplitSink;
use futures::task::SpawnExt;

>>>>>>> af3103bc
use std::collections::{HashMap, VecDeque};
use std::convert::TryInto;
use std::pin::Pin;
use ya_sb_proto::codec::{GsbMessage, ProtocolError};
use ya_sb_proto::{
    CallReply, CallReplyCode, CallReplyType, CallRequest, RegisterReplyCode, RegisterRequest,
};

fn gen_id() -> u64 {
    use rand::Rng;

    let mut rng = rand::thread_rng();

    rng.gen::<u64>() & 0x1f_ff_ff__ff_ff_ff_ffu64
}

pub trait CallRequestHandler {
<<<<<<< HEAD
    type Reply: futures::TryStream<Ok = ResponseChunk, Error = Error> + Unpin;
=======
    type Reply: futures::Future<Output = Result<Vec<u8>, Error>> + Unpin;
>>>>>>> af3103bc

    fn do_call(
        &mut self,
        request_id: String,
        caller: String,
        address: String,
        data: Vec<u8>,
    ) -> Self::Reply;
}

#[derive(Default)]
pub struct LocalRouterHandler;

impl CallRequestHandler for LocalRouterHandler {
    type Reply = Pin<Box<dyn futures::Stream<Item = Result<ResponseChunk, Error>>>>;

    fn do_call(
        &mut self,
        _request_id: String,
        caller: String,
        address: String,
        data: Vec<u8>,
    ) -> Self::Reply {
        Box::pin(
            router()
                .lock()
                .unwrap()
                .forward_bytes_local(&address, &caller, data.as_ref()),
        )
    }
}

impl<
<<<<<<< HEAD
        R: futures::TryStream<Ok = ResponseChunk, Error = Error> + Unpin,
=======
        R: futures::Future<Output = Result<Vec<u8>, Error>> + Unpin,
>>>>>>> af3103bc
        F: FnMut(String, String, String, Vec<u8>) -> R,
    > CallRequestHandler for F
{
    type Reply = R;

    fn do_call(
        &mut self,
        request_id: String,
        caller: String,
        address: String,
        data: Vec<u8>,
    ) -> Self::Reply {
        self(request_id, caller, address, data)
    }
}

struct Connection<W, H>
where
    W: Sink<GsbMessage, Error = ProtocolError> + Unpin,
    H: CallRequestHandler,
{
    writer: actix::io::SinkWrite<GsbMessage, W>,
    register_reply: VecDeque<oneshot::Sender<Result<(), Error>>>,
    call_reply: HashMap<String, oneshot::Sender<Result<Vec<u8>, Error>>>,
    handler: H,
}

impl<W: 'static, H: 'static> Unpin for Connection<W, H>
where
    W: Sink<GsbMessage, Error = ProtocolError> + Unpin,
    H: CallRequestHandler,
{
}

impl<W: 'static, H: 'static> Connection<W, H>
where
    W: Sink<GsbMessage, Error = ProtocolError> + Unpin,
    H: CallRequestHandler,
{
    fn new(w: W, handler: H, ctx: &mut <Self as Actor>::Context) -> Self {
        Connection {
            writer: io::SinkWrite::new(w, ctx),
            register_reply: Default::default(),
            call_reply: Default::default(),
            handler,
        }
    }

    fn handle_register_reply(
        &mut self,
        code: RegisterReplyCode,
        msg: String,
        ctx: &mut <Self as Actor>::Context,
    ) {
        if let Some(r) = self.register_reply.pop_front() {
            let _ = match code {
                RegisterReplyCode::RegisteredOk => r.send(Ok(())),
                RegisterReplyCode::RegisterBadRequest => {
                    log::warn!("bad request: {}", msg);
                    r.send(Err(Error::GsbBadRequest(msg)))
                }
                RegisterReplyCode::RegisterConflict => {
                    log::warn!("already registered: {}", msg);
                    r.send(Err(Error::GsbAlreadyRegistered(msg)))
                }
            };
        } else {
            log::error!("unmatched register reply");
            ctx.stop()
        }
    }

    fn handle_call_request(
        &mut self,
        request_id: String,
        caller: String,
        address: String,
        data: Vec<u8>,
        ctx: &mut <Self as Actor>::Context,
    ) {
        log::debug!("got call request_id={}, address={}", request_id, address);
        let do_call = self
            .handler
            .do_call(request_id.clone(), caller, address, data)
            .into_actor(self)
            .then(move |r, act: &mut Self, _ctx| {
                // TODO: handle write error
                let _ = act.writer.write(GsbMessage::CallReply(match r {
                    Ok(data) => {
                        let code = CallReplyCode::CallReplyOk as i32;
                        let reply_type = CallReplyType::Full as i32;
                        CallReply {
                            request_id,
                            code,
                            reply_type,
                            data,
                        }
                    }
                    Err(e) => {
                        let code = CallReplyCode::ServiceFailure as i32;
                        let reply_type = Default::default();
                        let data = format!("{}", e).into_bytes();
                        CallReply {
                            request_id,
                            code,
                            reply_type,
                            data,
                        }
                    }
                }));
                //Ok(())
                fut::ready(())
                //fut::ok::<_, Error, _>(())
            });
        //do_call.spawn(ctx);
        ctx.spawn(do_call);
    }

    fn handle_reply(
        &mut self,
        request_id: String,
        code: i32,
        _reply_type: i32,
        data: Vec<u8>,
        ctx: &mut <Self as Actor>::Context,
    ) -> Result<(), failure::Error> {
        if let Some(r) = self.call_reply.remove(&request_id) {
            // TODO: check error
            let _ = r.send(match code.try_into()? {
                CallReplyCode::CallReplyOk => Ok(data),
                CallReplyCode::CallReplyBadRequest => {
                    Err(Error::GsbBadRequest(String::from_utf8(data)?))
                }
                CallReplyCode::ServiceFailure => Err(Error::GsbFailure(String::from_utf8(data)?)),
            });
        } else {
            log::error!("unmatched call reply");
            ctx.stop()
        }
        Ok(())
    }
}

impl<W: 'static, H: 'static> Actor for Connection<W, H>
where
    W: Sink<GsbMessage, Error = ProtocolError> + Unpin,
    H: CallRequestHandler,
{
    type Context = Context<Self>;

    fn started(&mut self, _ctx: &mut Self::Context) {
        log::info!("started connection to gsb");
    }

    fn stopped(&mut self, _ctx: &mut Self::Context) {
        log::info!("stopped connection to gsb");
    }
}

fn register_reply_code(code: i32) -> Option<RegisterReplyCode> {
    Some(match code {
        0 => RegisterReplyCode::RegisteredOk,
        400 => RegisterReplyCode::RegisterBadRequest,
        409 => RegisterReplyCode::RegisterConflict,
        _ => return None,
    })
}

impl<W: 'static, H: 'static> StreamHandler<Result<GsbMessage, ProtocolError>> for Connection<W, H>
where
    W: Sink<GsbMessage, Error = ProtocolError> + Unpin,
    H: CallRequestHandler,
{
    fn handle(&mut self, item: Result<GsbMessage, ProtocolError>, ctx: &mut Self::Context) {
        match item.unwrap() {
            GsbMessage::RegisterReply(r) => {
                if let Some(code) = register_reply_code(r.code) {
                    self.handle_register_reply(code, r.message, ctx)
                } else {
                    log::error!("invalid reply code {}", r.code);
                    ctx.stop();
                }
            }
            GsbMessage::CallRequest(r) => {
                self.handle_call_request(r.request_id, r.caller, r.address, r.data, ctx)
            }
            GsbMessage::CallReply(r) => {
                if let Err(e) = self.handle_reply(r.request_id, r.code, r.reply_type, r.data, ctx) {
                    log::error!("error on call reply processing: {}", e);
                    ctx.stop();
                }
            }
            m => {
                log::error!("unexpected gsb message: {:?}", m);
                ctx.stop();
            }
        }
    }
}

impl<W: 'static + Unpin, H: CallRequestHandler + 'static> io::WriteHandler<ProtocolError>
    for Connection<W, H>
where
    W: Sink<GsbMessage, Error = ProtocolError>,
{
    fn error(&mut self, err: ProtocolError, _ctx: &mut Self::Context) -> Running {
        log::error!("protocol error: {}", err);
        Running::Stop
    }
}

impl<W: Unpin + 'static, H: CallRequestHandler + 'static> Handler<RpcRawCall> for Connection<W, H>
where
    W: Sink<GsbMessage, Error = ProtocolError>,
{
    type Result = ActorResponse<Self, Vec<u8>, Error>;

    fn handle(&mut self, msg: RpcRawCall, _ctx: &mut Self::Context) -> Self::Result {
        let (tx, rx) = oneshot::channel();
        let request_id = format!("{}", gen_id());
        let _ = self.call_reply.insert(request_id.clone(), tx);
        let caller = msg.caller;
        let address = msg.addr;
        let data = msg.body;
        let _r = self.writer.write(GsbMessage::CallRequest(CallRequest {
            request_id,
            caller,
            address,
            data,
        }));
        ActorResponse::r#async(rx.then(|v| async { v? }).into_actor(self))
    }
}

struct Bind {
    addr: String,
}

impl Message for Bind {
    type Result = Result<(), Error>;
}

impl<W: Unpin + 'static, H: CallRequestHandler + 'static> Handler<Bind> for Connection<W, H>
where
    W: Sink<GsbMessage, Error = ProtocolError>,
{
    type Result = ActorResponse<Self, (), Error>;

    fn handle(&mut self, msg: Bind, _ctx: &mut Self::Context) -> Self::Result {
        let (tx, rx) = oneshot::channel();
        self.register_reply.push_back(tx);
        let service_id = msg.addr;
        let _r = self
            .writer
            .write(GsbMessage::RegisterRequest(RegisterRequest { service_id }));

        ActorResponse::r#async(rx.then(|v| async { v? }).into_actor(self))
    }
}

pub struct ConnectionRef<
    Transport: Sink<GsbMessage, Error = ProtocolError> + Unpin + 'static,
    H: CallRequestHandler + 'static,
>(Addr<Connection<SplitSink<Transport, GsbMessage>, H>>);

impl<
        Transport: Sink<GsbMessage, Error = ProtocolError> + Unpin + 'static,
        H: CallRequestHandler + 'static,
    > Unpin for ConnectionRef<Transport, H>
{
}

impl<
        Transport: Sink<GsbMessage, Error = ProtocolError> + Unpin + 'static,
        H: CallRequestHandler + 'static,
    > Clone for ConnectionRef<Transport, H>
{
    fn clone(&self) -> Self {
        ConnectionRef(self.0.clone())
    }
}

impl<
        Transport: Sink<GsbMessage, Error = ProtocolError> + Unpin + 'static,
        H: CallRequestHandler + Unpin + 'static,
    > ConnectionRef<Transport, H>
{
    pub fn bind(
        &self,
        addr: impl Into<String>,
    ) -> impl Future<Output = Result<(), Error>> + 'static {
        self.0
            .send(Bind { addr: addr.into() })
            .then(|v| async { v? })
    }

    pub fn call(
        &self,
        caller: impl Into<String>,
        addr: impl Into<String>,
        body: impl Into<Vec<u8>>,
    ) -> impl Future<Output = Result<Vec<u8>, Error>> {
        self.0
            .send(RpcRawCall {
                caller: caller.into(),
                addr: addr.into(),
                body: body.into(),
            })
            .then(|v| async { v? })
    }

    pub fn connected(&self) -> bool {
        self.0.connected()
    }
}

pub fn connect<Transport, H: CallRequestHandler + 'static + Default + Unpin>(
    transport: Transport,
) -> ConnectionRef<Transport, H>
where
    Transport: Sink<GsbMessage, Error = ProtocolError>
        + Stream<Item = Result<GsbMessage, ProtocolError>>
        + Unpin
        + 'static,
{
    connect_with_handler(transport, Default::default())
}

pub fn connect_with_handler<Transport, H: CallRequestHandler + 'static>(
    transport: Transport,
    handler: H,
) -> ConnectionRef<Transport, H>
where
    Transport: Sink<GsbMessage, Error = ProtocolError>
        + Stream<Item = Result<GsbMessage, ProtocolError>>
        + Unpin
        + 'static,
{
    let (split_sink, split_stream) = transport.split();
    ConnectionRef(Connection::create(move |ctx| {
        let _h = Connection::add_stream(split_stream, ctx);
        Connection::new(split_sink, handler, ctx)
    }))
}

pub type TcpTransport =
    tokio_util::codec::Framed<tokio::net::TcpStream, ya_sb_proto::codec::GsbMessageCodec>;

pub async fn tcp(addr: std::net::SocketAddr) -> Result<TcpTransport, std::io::Error> {
    let s = tokio::net::TcpStream::connect(addr).await?;
    Ok(tokio_util::codec::Framed::new(
        s,
        ya_sb_proto::codec::GsbMessageCodec::default(),
    ))
}<|MERGE_RESOLUTION|>--- conflicted
+++ resolved
@@ -4,17 +4,10 @@
 
 use crate::error::Error;
 use crate::local_router::router;
-<<<<<<< HEAD
 use crate::{RpcRawCall, ResponseChunk};
-use futures::TryFutureExt;
-use futures_01::stream::SplitSink;
-use futures_01::unsync::oneshot;
-=======
-use crate::RpcRawCall;
 use futures::stream::SplitSink;
 use futures::task::SpawnExt;
 
->>>>>>> af3103bc
 use std::collections::{HashMap, VecDeque};
 use std::convert::TryInto;
 use std::pin::Pin;
@@ -32,11 +25,7 @@
 }
 
 pub trait CallRequestHandler {
-<<<<<<< HEAD
-    type Reply: futures::TryStream<Ok = ResponseChunk, Error = Error> + Unpin;
-=======
-    type Reply: futures::Future<Output = Result<Vec<u8>, Error>> + Unpin;
->>>>>>> af3103bc
+    type Reply: futures::Future<Output = Result<ResponseChunk, Error>> + Unpin;
 
     fn do_call(
         &mut self,
@@ -55,7 +44,7 @@
 
     fn do_call(
         &mut self,
-        _request_id: String,
+        request_id: String,
         caller: String,
         address: String,
         data: Vec<u8>,
@@ -70,11 +59,7 @@
 }
 
 impl<
-<<<<<<< HEAD
-        R: futures::TryStream<Ok = ResponseChunk, Error = Error> + Unpin,
-=======
-        R: futures::Future<Output = Result<Vec<u8>, Error>> + Unpin,
->>>>>>> af3103bc
+        R: futures::Stream<Item = Result<ResponseChunk, Error>> + Unpin,
         F: FnMut(String, String, String, Vec<u8>) -> R,
     > CallRequestHandler for F
 {
