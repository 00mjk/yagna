[package]
name = "ya-sb-util"
version = "0.1.0"
authors = ["Golem Factory <contact@golem.network>"]
edition = "2018"

[dependencies]
bytes = "0.4"
<<<<<<< HEAD
tokio-bytes = {version="0.5", package="bytes" }
futures="0.3"
pin-project="0.4"
=======
tokio-bytes = { version = "0.5", package = "bytes" }
>>>>>>> 0ea1822d
<|MERGE_RESOLUTION|>--- conflicted
+++ resolved
@@ -6,10 +6,6 @@
 
 [dependencies]
 bytes = "0.4"
-<<<<<<< HEAD
-tokio-bytes = {version="0.5", package="bytes" }
 futures="0.3"
 pin-project="0.4"
-=======
-tokio-bytes = { version = "0.5", package = "bytes" }
->>>>>>> 0ea1822d
+tokio-bytes = { version = "0.5", package = "bytes" }