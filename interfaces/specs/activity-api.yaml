openapi: 3.0.1
info:
  title: Yagna Activity API
  description: It conforms with capability level 1 of the [Activity API specification](https://docs.google.com/document/d/1BXaN32ediXdBHljEApmznSfbuudTU8TmvOmHKl0gmQM).
  version: v1
servers:
- url: /activity-api/v1
tags:
<<<<<<< HEAD
  - name: requestor_control
    description: Requestor Part (Control)
  - name: requestor_state
    description: Requestor Part (State)
  - name: provider
    description: Provider Part

schemes:
  - https
  - http

=======
- name: requestor_control
  description: Requestor Part (Control)
- name: requestor_state
  description: Requestor Part (State)
- name: provider
  description: Provider Part
>>>>>>> a72673ab
paths:
  /activity:
    post:
      tags:
<<<<<<< HEAD
        - requestor_control
      summary: Creates new Activity based on given Agreement.
      description: '**Note:** This call shall get routed as a provider event (see ProviderEvent structure).' 
=======
      - requestor_control
      summary: Creates new Activity based on given Agreement.
      description: '**Note:** This call shall get routed as a provider event (see
        ProviderEvent structure).'
>>>>>>> a72673ab
      operationId: CreateActivity
      requestBody:
        content:
          application/json:
            schema:
              type: string
        required: true
      responses:
        201:
          description: Success
<<<<<<< HEAD
          schema:
            type: string
            example: '"activityId"'
        '400':
=======
          content:
            application/json:
              schema:
                type: string
                example: '"activityId"'
        400:
>>>>>>> a72673ab
          description: Bad Request
          content:
            application/json:
              schema:
                $ref: '#/components/schemas/ErrorMessage'
        403:
          description: Forbidden
          content:
            application/json:
              schema:
                $ref: '#/components/schemas/ProblemDetails'
        404:
          description: Not Found
          content:
            application/json:
              schema:
                $ref: '#/components/schemas/ProblemDetails'
        500:
          description: Server Error
          content:
            application/json:
              schema:
                $ref: '#/components/schemas/ErrorMessage'
      x-codegen-request-body-name: agreementId
  /activity/{activityId}/exec:
    post:
      tags:
<<<<<<< HEAD
        - requestor_control
      summary: Executes an ExeScript batch within a given Activity.
      description: '**Note:** This call shall get routed directly to ExeUnit. '      operationId: Exec
      consumes:
        - application/json
      produces:
        - application/json
=======
      - requestor_control
      summary: Executes an ExeScript batch within a given Activity.
      description: '**Note:** This call shall get routed directly to ExeUnit.'
      operationId: Exec
>>>>>>> a72673ab
      parameters:
      - name: activityId
        in: path
        required: true
        schema:
          type: string
      requestBody:
        content:
          application/json:
            schema:
              $ref: '#/components/schemas/ExeScriptRequest'
        required: true
      responses:
        200:
          description: Success
<<<<<<< HEAD
          schema:
            type: string
            example: '"batchId"'
        '400':
=======
          content:
            application/json:
              schema:
                type: string
                example: '"batchId"'
        400:
>>>>>>> a72673ab
          description: Bad Request
          content:
            application/json:
              schema:
                $ref: '#/components/schemas/ErrorMessage'
        403:
          description: Forbidden
          content:
            application/json:
              schema:
                $ref: '#/components/schemas/ProblemDetails'
        404:
          description: Not Found
          content:
            application/json:
              schema:
                $ref: '#/components/schemas/ProblemDetails'
        500:
          description: Server Error
          content:
            application/json:
              schema:
                $ref: '#/components/schemas/ErrorMessage'
      x-codegen-request-body-name: script
  /activity/{activityId}/exec/{batchId}:
    get:
      tags:
<<<<<<< HEAD
        - requestor_control
      summary: Queries for ExeScript batch results.
      description: '**Note:** This call shall collect ExeScriptCommand result objects received directly from ExeUnit.' 
=======
      - requestor_control
      summary: Queries for ExeScript batch results.
      description: '**Note:** This call shall collect ExeScriptCommand result objects
        received directly from ExeUnit.'
>>>>>>> a72673ab
      operationId: GetExecBatchResults
      parameters:
      - name: activityId
        in: path
        required: true
        schema:
          type: string
      - name: batchId
        in: path
        required: true
        schema:
          type: string
      - name: timeout
        in: query
        schema:
          type: integer
          format: int32
      - name: maxCount
        in: query
        schema:
          type: integer
          format: int32
      responses:
        200:
          description: Success
          content:
            application/json:
              schema:
                type: array
                items:
                  $ref: '#/components/schemas/ExeScriptCommandResult'
        400:
          description: Bad Request
<<<<<<< HEAD
          schema:
            $ref: '#/definitions/ExecError'
        '403':
          description: Forbidden
          schema:
            $ref: '#/definitions/ProblemDetails'
        '404':
          description: Not Found
          schema:
            $ref: '#/definitions/ProblemDetails'
        '500':
          description: Server Error
          schema:
            $ref: '#/definitions/ErrorBase'
  '/activity/{activityId}':
    delete:
      tags:
        - requestor_control
      summary: Destroys given Activity.
      description: '**Note:** This call shall get routed as a provider event (see ProviderEvent structure).' 
=======
          content:
            application/json:
              schema:
                $ref: '#/components/schemas/ErrorMessage'
        403:
          description: Forbidden
          content:
            application/json:
              schema:
                $ref: '#/components/schemas/ProblemDetails'
        404:
          description: Not Found
          content:
            application/json:
              schema:
                $ref: '#/components/schemas/ProblemDetails'
        500:
          description: Server Error
          content:
            application/json:
              schema:
                $ref: '#/components/schemas/ErrorMessage'
  /activity/{activityId}:
    delete:
      tags:
      - requestor_control
      summary: Destroys given Activity.
      description: '**Note:** This call shall get routed as a provider event (see
        ProviderEvent structure).'
>>>>>>> a72673ab
      operationId: DestroyActivity
      parameters:
      - name: activityId
        in: path
        required: true
        schema:
          type: string
      responses:
        200:
          description: Success
          content: {}
        403:
          description: Forbidden
          content:
            application/json:
              schema:
                $ref: '#/components/schemas/ProblemDetails'
        404:
          description: Not Found
          content:
            application/json:
              schema:
                $ref: '#/components/schemas/ProblemDetails'
        500:
          description: Server Error
          content:
            application/json:
              schema:
                $ref: '#/components/schemas/ErrorMessage'
  /activity/events:
    get:
      tags:
<<<<<<< HEAD
        - provider
=======
      - provider
>>>>>>> a72673ab
      summary: Fetch Requestor command events.
      operationId: CollectActivityEvents
      parameters:
      - name: timeout
        in: query
        schema:
          type: integer
          format: int32
      responses:
        200:
          description: Success
          content:
            application/json:
              schema:
                type: array
                items:
                  oneOf:
                    - $ref: '#/components/schemas/CreateActivity'
                    - $ref: '#/components/schemas/DestroyActivity'
                    - $ref: '#/components/schemas/GetActivityState'
                    - $ref: '#/components/schemas/GetActivityUsage'
        403:
          description: Forbidden
          content:
            application/json:
              schema:
                $ref: '#/components/schemas/ProblemDetails'
        500:
          description: Server Error
          content:
            application/json:
              schema:
                $ref: '#/components/schemas/ErrorMessage'
  /activity/{activityId}/state:
    get:
      tags:
<<<<<<< HEAD
        - requestor_state
=======
      - requestor_state
>>>>>>> a72673ab
      summary: Get state of specified Activity.
      operationId: GetActivityState
      parameters:
      - name: activityId
        in: path
        required: true
        schema:
          type: string
      responses:
        200:
          description: Success
          content:
            application/json:
              schema:
                $ref: '#/components/schemas/ActivityState'
        404:
          description: Not Found
          content:
            application/json:
              schema:
                $ref: '#/components/schemas/ErrorMessage'
        500:
          description: Server Error
          content:
            application/json:
              schema:
                $ref: '#/components/schemas/ErrorMessage'
    put:
      tags:
<<<<<<< HEAD
        - provider
=======
      - provider
>>>>>>> a72673ab
      summary: Pass activity state (which may include error details)
      operationId: SetActivityState
      parameters:
      - name: activityId
        in: path
        required: true
        schema:
          type: string
<<<<<<< HEAD
        - name: state
          in: body
          required: false
          schema:
            $ref: '#/definitions/ActivityState'
=======
      requestBody:
        content:
          application/json:
            schema:
              $ref: '#/components/schemas/ActivityState'
        required: false
>>>>>>> a72673ab
      responses:
        200:
          description: Success
          content: {}
        403:
          description: Forbidden
          content:
            application/json:
              schema:
                $ref: '#/components/schemas/ProblemDetails'
        404:
          description: Not Found
          content:
            application/json:
              schema:
                $ref: '#/components/schemas/ErrorMessage'
        500:
          description: Server Error
<<<<<<< HEAD
          schema:
            $ref: '#/definitions/ErrorBase'


  '/activity/{activityId}/usage':
    get:
      tags:
        - requestor_state
=======
          content:
            application/json:
              schema:
                $ref: '#/components/schemas/ErrorMessage'
      x-codegen-request-body-name: state
  /activity/{activityId}/usage:
    get:
      tags:
      - requestor_state
>>>>>>> a72673ab
      summary: Get usage of specified Activity.
      operationId: GetActivityUsage
      parameters:
      - name: activityId
        in: path
        required: true
        schema:
          type: string
      responses:
        200:
          description: Success
<<<<<<< HEAD
          schema:
            description: Returns the current vector of usage counters consumed by the Activity. The sequence of values corresponds to Usage Vector property (golem.usage.vector) as indicated in the Agreement (Offer part).
            uniqueItems: false
            type: array
            items:
              format: double
              type: number
            example: '[123.5, 34000]'
        '404':
=======
          content:
            application/json:
              schema:
                type: array
                description: Returns the current vector of usage counters consumed
                  by the Activity. The sequence of values corresponds to Usage Vector
                  property (golem.usage.vector) as indicated in the Agreement (Offer
                  part).
                example: '[123.5, 34000]'
                items:
                  type: number
                  format: double
        404:
>>>>>>> a72673ab
          description: Not Found
          content:
            application/json:
              schema:
                $ref: '#/components/schemas/ErrorMessage'
        500:
          description: Server Error
<<<<<<< HEAD
          schema:
            $ref: '#/definitions/ErrorBase'
    put:
      tags:
        - provider
      summary: Pass current activity usage (which may include error details)
      operationId: PutActivityUsageDetails
      consumes:
        - application/json
      produces:
        - application/json
      parameters:
        - name: activityId
          in: path
          description: ''
          required: true
          type: string
        - name: state
          in: body
          required: false
          schema:
            $ref: '#/definitions/ActivityUsage'
      responses:
        '200':
          description: Success
        '403':
          description: Forbidden
          schema:
            $ref: '#/definitions/ProblemDetails'
        '404':
          description: Not Found
          schema:
            $ref: '#/definitions/ProblemDetails'
        '500':
          description: Server Error
          schema:
            $ref: '#/definitions/ErrorBase'


  '/activity/{activityId}/command':
    get:
      tags:
        - requestor_state
      summary: Get running command for a specified Activity.
      description: '**Note:** This call shall get routed directly to ExeUnit.' 
=======
          content:
            application/json:
              schema:
                $ref: '#/components/schemas/ErrorMessage'
    put:
      tags:
      - provider
      summary: Pass current activity usage (which may include error details)
      operationId: SetActivityUsage
      parameters:
      - name: activityId
        in: path
        required: true
        schema:
          type: string
      requestBody:
        content:
          application/json:
            schema:
              $ref: '#/components/schemas/ActivityUsage'
        required: false
      responses:
        200:
          description: Success
          content: {}
        403:
          description: Forbidden
          content:
            application/json:
              schema:
                $ref: '#/components/schemas/ProblemDetails'
        404:
          description: Not Found
          content:
            application/json:
              schema:
                $ref: '#/components/schemas/ProblemDetails'
        500:
          description: Server Error
          content:
            application/json:
              schema:
                $ref: '#/components/schemas/ErrorMessage'
      x-codegen-request-body-name: state
  /activity/{activityId}/command:
    get:
      tags:
      - requestor_state
      summary: Get running command for a specified Activity.
      description: '**Note:** This call shall get routed directly to ExeUnit.'
>>>>>>> a72673ab
      operationId: GetRunningCommand
      parameters:
      - name: activityId
        in: path
        required: true
        schema:
          type: string
      responses:
        200:
          description: Success
<<<<<<< HEAD
          schema:
            $ref: '#/definitions/ExeScriptCommandState'
        '404':
=======
          content:
            application/json:
              schema:
                $ref: '#/components/schemas/ExeScriptCommandState'
        404:
>>>>>>> a72673ab
          description: Not Found
          content:
            application/json:
              schema:
                $ref: '#/components/schemas/ErrorMessage'
        500:
          description: Server Error
          content:
            application/json:
              schema:
                $ref: '#/components/schemas/ErrorMessage'
components:
  schemas:
    ExeScriptRequest:
      required:
        - text
      type: object
      properties:
        text:
          type: string

<<<<<<< HEAD
  ExeScriptRequest:
    type: object
    properties:
      text:
        type: string

  ExecError:
    type: object
    properties:
      message:
        type: string

  ExeScriptCommandResult:
    type: object
    properties:
      index:
        format: int32
        type: integer
      result:
        enum:
=======
    ExeScriptCommandResult:
      required:
        - index
      type: object
      properties:
        index:
          type: integer
          format: int32
          minimum: 0
        result:
          type: string
          enum:
>>>>>>> a72673ab
          - Ok
          - Error
        message:
          type: string

<<<<<<< HEAD
  ProviderEvent:
    required:
      - eventType
    type: object
    properties:
      eventType:
        enum:
          - CreateActivity
          - DestroyActivity
          - GetState
          - GetUsage
        type: string
      activityId:
        type: string
    discriminator: eventType

  ActivityUsage:
    type: object
    properties:
      currentUsage:
        description: Current usage vector
        uniqueItems: false
        type: array
        items:
          format: double
          type: number
=======
    ExeScriptCommandState:
      required:
        - command
      type: object
      properties:
        command:
          type: string
        progress:
          type: string
        params:
          type: array
          items:
            type: string

    ActivityUsage:
      type: object
      properties:
        currentUsage:
          type: array
          description: Current usage vector
          items:
            type: number
            format: double
>>>>>>> a72673ab

    ActivityState:
      required:
      - state
      type: object
      properties:
        state:
          type: string
          enum:
          - New
          - Deploying
          - Ready
          - Starting
          - Active
          - Unresponsive
          - Terminated
        reason:
          type: string
          description: Reason for Activity termination (specified when Activity in
            Terminated state).
        errorMessage:
          type: string
          description: If error caused state change - error message shall be provided.

    ProviderEvent:
      required:
      - eventType
      - activityId
      type: object
      properties:
        eventType:
          type: string
        activityId:
          type: string
      discriminator:
        propertyName: eventType

<<<<<<< HEAD
  ExeScriptCommandState:
    type: object
    properties:
      command:
        # TODO: consider enum here
        type: string
      progress:
        type: string
      params:
        uniqueItems: false
        type: array
        items:
          type: string

  CreateActivityProviderEvent:
    type: object
    allOf:
      - $ref: '#/definitions/ProviderEvent'
=======
    CreateActivity:
      required:
      - agreementId
      allOf:
      - $ref: '#/components/schemas/ProviderEvent'
>>>>>>> a72673ab
      - type: object
        properties:
          agreementId:
            type: string

    DestroyActivity:
      required:
      - agreementId
      allOf:
      - $ref: '#/components/schemas/ProviderEvent'
      - type: object
        properties:
          agreementId:
            type: string

    GetActivityState:
      allOf:
      - $ref: '#/components/schemas/ProviderEvent'

    GetActivityUsage:
      allOf:
      - $ref: '#/components/schemas/ProviderEvent'

    ErrorMessage:
      type: object
      properties:
        message:
          type: string

    ProblemDetails:
      type: object
      properties:
        type:
          type: string
        title:
          type: string
        status:
          type: integer
          format: int32
        detail:
          type: string
        instance:
          type: string
      additionalProperties:
        type: object
        properties: {}<|MERGE_RESOLUTION|>--- conflicted
+++ resolved
@@ -6,40 +6,20 @@
 servers:
 - url: /activity-api/v1
 tags:
-<<<<<<< HEAD
-  - name: requestor_control
-    description: Requestor Part (Control)
-  - name: requestor_state
-    description: Requestor Part (State)
-  - name: provider
-    description: Provider Part
-
-schemes:
-  - https
-  - http
-
-=======
 - name: requestor_control
   description: Requestor Part (Control)
 - name: requestor_state
   description: Requestor Part (State)
 - name: provider
   description: Provider Part
->>>>>>> a72673ab
 paths:
   /activity:
     post:
       tags:
-<<<<<<< HEAD
-        - requestor_control
-      summary: Creates new Activity based on given Agreement.
-      description: '**Note:** This call shall get routed as a provider event (see ProviderEvent structure).' 
-=======
       - requestor_control
       summary: Creates new Activity based on given Agreement.
       description: '**Note:** This call shall get routed as a provider event (see
         ProviderEvent structure).'
->>>>>>> a72673ab
       operationId: CreateActivity
       requestBody:
         content:
@@ -50,19 +30,12 @@
       responses:
         201:
           description: Success
-<<<<<<< HEAD
-          schema:
-            type: string
-            example: '"activityId"'
-        '400':
-=======
           content:
             application/json:
               schema:
                 type: string
                 example: '"activityId"'
         400:
->>>>>>> a72673ab
           description: Bad Request
           content:
             application/json:
@@ -90,20 +63,10 @@
   /activity/{activityId}/exec:
     post:
       tags:
-<<<<<<< HEAD
-        - requestor_control
-      summary: Executes an ExeScript batch within a given Activity.
-      description: '**Note:** This call shall get routed directly to ExeUnit. '      operationId: Exec
-      consumes:
-        - application/json
-      produces:
-        - application/json
-=======
       - requestor_control
       summary: Executes an ExeScript batch within a given Activity.
       description: '**Note:** This call shall get routed directly to ExeUnit.'
       operationId: Exec
->>>>>>> a72673ab
       parameters:
       - name: activityId
         in: path
@@ -119,19 +82,12 @@
       responses:
         200:
           description: Success
-<<<<<<< HEAD
-          schema:
-            type: string
-            example: '"batchId"'
-        '400':
-=======
           content:
             application/json:
               schema:
                 type: string
                 example: '"batchId"'
         400:
->>>>>>> a72673ab
           description: Bad Request
           content:
             application/json:
@@ -159,16 +115,10 @@
   /activity/{activityId}/exec/{batchId}:
     get:
       tags:
-<<<<<<< HEAD
-        - requestor_control
-      summary: Queries for ExeScript batch results.
-      description: '**Note:** This call shall collect ExeScriptCommand result objects received directly from ExeUnit.' 
-=======
       - requestor_control
       summary: Queries for ExeScript batch results.
       description: '**Note:** This call shall collect ExeScriptCommand result objects
         received directly from ExeUnit.'
->>>>>>> a72673ab
       operationId: GetExecBatchResults
       parameters:
       - name: activityId
@@ -202,28 +152,6 @@
                   $ref: '#/components/schemas/ExeScriptCommandResult'
         400:
           description: Bad Request
-<<<<<<< HEAD
-          schema:
-            $ref: '#/definitions/ExecError'
-        '403':
-          description: Forbidden
-          schema:
-            $ref: '#/definitions/ProblemDetails'
-        '404':
-          description: Not Found
-          schema:
-            $ref: '#/definitions/ProblemDetails'
-        '500':
-          description: Server Error
-          schema:
-            $ref: '#/definitions/ErrorBase'
-  '/activity/{activityId}':
-    delete:
-      tags:
-        - requestor_control
-      summary: Destroys given Activity.
-      description: '**Note:** This call shall get routed as a provider event (see ProviderEvent structure).' 
-=======
           content:
             application/json:
               schema:
@@ -253,7 +181,6 @@
       summary: Destroys given Activity.
       description: '**Note:** This call shall get routed as a provider event (see
         ProviderEvent structure).'
->>>>>>> a72673ab
       operationId: DestroyActivity
       parameters:
       - name: activityId
@@ -286,11 +213,7 @@
   /activity/events:
     get:
       tags:
-<<<<<<< HEAD
-        - provider
-=======
       - provider
->>>>>>> a72673ab
       summary: Fetch Requestor command events.
       operationId: CollectActivityEvents
       parameters:
@@ -327,11 +250,7 @@
   /activity/{activityId}/state:
     get:
       tags:
-<<<<<<< HEAD
-        - requestor_state
-=======
       - requestor_state
->>>>>>> a72673ab
       summary: Get state of specified Activity.
       operationId: GetActivityState
       parameters:
@@ -361,11 +280,7 @@
                 $ref: '#/components/schemas/ErrorMessage'
     put:
       tags:
-<<<<<<< HEAD
-        - provider
-=======
       - provider
->>>>>>> a72673ab
       summary: Pass activity state (which may include error details)
       operationId: SetActivityState
       parameters:
@@ -374,20 +289,12 @@
         required: true
         schema:
           type: string
-<<<<<<< HEAD
-        - name: state
-          in: body
-          required: false
-          schema:
-            $ref: '#/definitions/ActivityState'
-=======
       requestBody:
         content:
           application/json:
             schema:
               $ref: '#/components/schemas/ActivityState'
         required: false
->>>>>>> a72673ab
       responses:
         200:
           description: Success
@@ -406,16 +313,6 @@
                 $ref: '#/components/schemas/ErrorMessage'
         500:
           description: Server Error
-<<<<<<< HEAD
-          schema:
-            $ref: '#/definitions/ErrorBase'
-
-
-  '/activity/{activityId}/usage':
-    get:
-      tags:
-        - requestor_state
-=======
           content:
             application/json:
               schema:
@@ -425,7 +322,6 @@
     get:
       tags:
       - requestor_state
->>>>>>> a72673ab
       summary: Get usage of specified Activity.
       operationId: GetActivityUsage
       parameters:
@@ -437,17 +333,6 @@
       responses:
         200:
           description: Success
-<<<<<<< HEAD
-          schema:
-            description: Returns the current vector of usage counters consumed by the Activity. The sequence of values corresponds to Usage Vector property (golem.usage.vector) as indicated in the Agreement (Offer part).
-            uniqueItems: false
-            type: array
-            items:
-              format: double
-              type: number
-            example: '[123.5, 34000]'
-        '404':
-=======
           content:
             application/json:
               schema:
@@ -461,61 +346,13 @@
                   type: number
                   format: double
         404:
->>>>>>> a72673ab
-          description: Not Found
-          content:
-            application/json:
-              schema:
-                $ref: '#/components/schemas/ErrorMessage'
-        500:
-          description: Server Error
-<<<<<<< HEAD
-          schema:
-            $ref: '#/definitions/ErrorBase'
-    put:
-      tags:
-        - provider
-      summary: Pass current activity usage (which may include error details)
-      operationId: PutActivityUsageDetails
-      consumes:
-        - application/json
-      produces:
-        - application/json
-      parameters:
-        - name: activityId
-          in: path
-          description: ''
-          required: true
-          type: string
-        - name: state
-          in: body
-          required: false
-          schema:
-            $ref: '#/definitions/ActivityUsage'
-      responses:
-        '200':
-          description: Success
-        '403':
-          description: Forbidden
-          schema:
-            $ref: '#/definitions/ProblemDetails'
-        '404':
-          description: Not Found
-          schema:
-            $ref: '#/definitions/ProblemDetails'
-        '500':
-          description: Server Error
-          schema:
-            $ref: '#/definitions/ErrorBase'
-
-
-  '/activity/{activityId}/command':
-    get:
-      tags:
-        - requestor_state
-      summary: Get running command for a specified Activity.
-      description: '**Note:** This call shall get routed directly to ExeUnit.' 
-=======
+          description: Not Found
+          content:
+            application/json:
+              schema:
+                $ref: '#/components/schemas/ErrorMessage'
+        500:
+          description: Server Error
           content:
             application/json:
               schema:
@@ -566,7 +403,6 @@
       - requestor_state
       summary: Get running command for a specified Activity.
       description: '**Note:** This call shall get routed directly to ExeUnit.'
->>>>>>> a72673ab
       operationId: GetRunningCommand
       parameters:
       - name: activityId
@@ -577,17 +413,11 @@
       responses:
         200:
           description: Success
-<<<<<<< HEAD
-          schema:
-            $ref: '#/definitions/ExeScriptCommandState'
-        '404':
-=======
           content:
             application/json:
               schema:
                 $ref: '#/components/schemas/ExeScriptCommandState'
         404:
->>>>>>> a72673ab
           description: Not Found
           content:
             application/json:
@@ -609,28 +439,6 @@
         text:
           type: string
 
-<<<<<<< HEAD
-  ExeScriptRequest:
-    type: object
-    properties:
-      text:
-        type: string
-
-  ExecError:
-    type: object
-    properties:
-      message:
-        type: string
-
-  ExeScriptCommandResult:
-    type: object
-    properties:
-      index:
-        format: int32
-        type: integer
-      result:
-        enum:
-=======
     ExeScriptCommandResult:
       required:
         - index
@@ -643,40 +451,11 @@
         result:
           type: string
           enum:
->>>>>>> a72673ab
           - Ok
           - Error
         message:
           type: string
 
-<<<<<<< HEAD
-  ProviderEvent:
-    required:
-      - eventType
-    type: object
-    properties:
-      eventType:
-        enum:
-          - CreateActivity
-          - DestroyActivity
-          - GetState
-          - GetUsage
-        type: string
-      activityId:
-        type: string
-    discriminator: eventType
-
-  ActivityUsage:
-    type: object
-    properties:
-      currentUsage:
-        description: Current usage vector
-        uniqueItems: false
-        type: array
-        items:
-          format: double
-          type: number
-=======
     ExeScriptCommandState:
       required:
         - command
@@ -700,7 +479,6 @@
           items:
             type: number
             format: double
->>>>>>> a72673ab
 
     ActivityState:
       required:
@@ -738,38 +516,7 @@
       discriminator:
         propertyName: eventType
 
-<<<<<<< HEAD
-  ExeScriptCommandState:
-    type: object
-    properties:
-      command:
-        # TODO: consider enum here
-        type: string
-      progress:
-        type: string
-      params:
-        uniqueItems: false
-        type: array
-        items:
-          type: string
-
-  CreateActivityProviderEvent:
-    type: object
-    allOf:
-      - $ref: '#/definitions/ProviderEvent'
-=======
     CreateActivity:
-      required:
-      - agreementId
-      allOf:
-      - $ref: '#/components/schemas/ProviderEvent'
->>>>>>> a72673ab
-      - type: object
-        properties:
-          agreementId:
-            type: string
-
-    DestroyActivity:
       required:
       - agreementId
       allOf:
@@ -779,6 +526,16 @@
           agreementId:
             type: string
 
+    DestroyActivity:
+      required:
+      - agreementId
+      allOf:
+      - $ref: '#/components/schemas/ProviderEvent'
+      - type: object
+        properties:
+          agreementId:
+            type: string
+
     GetActivityState:
       allOf:
       - $ref: '#/components/schemas/ProviderEvent'
