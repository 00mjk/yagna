[package]
name = "ya-exe-unit"
version = "0.1.4"
authors = ["Golem Factory <contact@golem.network>"]
edition = "2018"

[lib]
name = "ya_exe_unit"
path = "src/lib.rs"

[[bin]]
name = "exe-unit"
path = "src/bin.rs"

[features]
default = ['compat-deployment']
compat-deployment = []
sgx=['graphene-sgx', 'openssl/vendored', 'reqwest/trust-dns', 'secp256k1/rand', 'ya-client-model/sgx', 'ya-core-model/sgx']

[target.'cfg(target_family = "unix")'.dependencies]
nix = "0.17.0"
bytes = "0.5"

[target.'cfg(target_os = "macos")'.dependencies]
libproc = "0.7"

[target.'cfg(target_os = "windows")'.dependencies]
winapi = { version = "0.3.8", features = ["jobapi2", "processthreadsapi"] }

[dependencies]
ya-agreement-utils = { version = "^0.2"}
ya-client-model = "0.3"
ya-compile-time-utils = "0.1"
<<<<<<< HEAD
ya-core-model = { version = "^0.3", features = ["activity", "appkey"] }
=======
ya-core-model = { version = "^0.4", features = ["activity", "appkey"] }
>>>>>>> f02288c5
ya-runtime-api = { version = "0.3", path = "runtime-api", features = ["server"] }
ya-service-bus = "0.4"
ya-transfer = "0.1"
ya-utils-path = "0.1"
ya-utils-networking = { version = "0.1", default-features = false, features = ["vpn"]}

<<<<<<< HEAD
actix = { version = "0.11", default-features = false }
actix-rt = "2.2"
=======
actix = { version = "0.10", default-features = false }
>>>>>>> f02288c5
anyhow = "1.0.19"
async-trait = "0.1.24"
chrono = "0.4.10"
derivative = "2.1"
derive_more = "0.99"
dotenv = "0.15.0"
flexi_logger = { version = "0.17", features = ["colors"] }
futures = "0.3"
graphene-sgx = { version = "0.3", optional = true }
hex = "0.4.2"
ipnet = "2.3"
lazy_static = "1.4.0"
log = "0.4.8"
openssl= { version = "0.10", optional = true }
rand = "0.6"
<<<<<<< HEAD
regex = "1.3.4"
reqwest = { version = "0.11", optional = true }
=======
reqwest = { version = "0.10.7", optional = true }
>>>>>>> f02288c5
secp256k1 = { version = "0.19", optional = true }
serde = { version = "^1.0", features = ["derive"] }
serde_json = "1.0"
serde_yaml = "0.8.11"
sha3 = "0.8.2"
signal-hook = { version = "0.1.13", features = ["tokio-support"] }
structopt = "0.3"
thiserror = "1.0.10"
<<<<<<< HEAD
tokio = { version = "1.6", features = ["process", "signal", "time"] }
tokio-util = { version = "0.6.7", features = ["codec"] }
tokio-stream = "0.1.6"
=======
tokio = { version = "0.2.11", features = ["process", "signal", "time"] }
tokio-util = { version = "0.3", features = ["codec"] }
>>>>>>> f02288c5
url = "2.1.1"
yansi = "0.5.0"

[dev-dependencies]
ya-runtime-api = { version = "0.3", path = "runtime-api", features = ["codec", "server"] }
ya-sb-router = "0.4"

actix-files = "=0.6.0-beta.4"
actix-web = "=4.0.0-beta.5"
env_logger = "0.7"
rustyline = "7.0.0"
sha3 = "0.8.2"
shell-words = "1.0.0"
tempdir = "0.3.7"<|MERGE_RESOLUTION|>--- conflicted
+++ resolved
@@ -19,7 +19,7 @@
 
 [target.'cfg(target_family = "unix")'.dependencies]
 nix = "0.17.0"
-bytes = "0.5"
+bytes = "1"
 
 [target.'cfg(target_os = "macos")'.dependencies]
 libproc = "0.7"
@@ -31,23 +31,15 @@
 ya-agreement-utils = { version = "^0.2"}
 ya-client-model = "0.3"
 ya-compile-time-utils = "0.1"
-<<<<<<< HEAD
-ya-core-model = { version = "^0.3", features = ["activity", "appkey"] }
-=======
 ya-core-model = { version = "^0.4", features = ["activity", "appkey"] }
->>>>>>> f02288c5
 ya-runtime-api = { version = "0.3", path = "runtime-api", features = ["server"] }
 ya-service-bus = "0.4"
 ya-transfer = "0.1"
 ya-utils-path = "0.1"
 ya-utils-networking = { version = "0.1", default-features = false, features = ["vpn"]}
 
-<<<<<<< HEAD
 actix = { version = "0.11", default-features = false }
 actix-rt = "2.2"
-=======
-actix = { version = "0.10", default-features = false }
->>>>>>> f02288c5
 anyhow = "1.0.19"
 async-trait = "0.1.24"
 chrono = "0.4.10"
@@ -63,12 +55,8 @@
 log = "0.4.8"
 openssl= { version = "0.10", optional = true }
 rand = "0.6"
-<<<<<<< HEAD
 regex = "1.3.4"
 reqwest = { version = "0.11", optional = true }
-=======
-reqwest = { version = "0.10.7", optional = true }
->>>>>>> f02288c5
 secp256k1 = { version = "0.19", optional = true }
 serde = { version = "^1.0", features = ["derive"] }
 serde_json = "1.0"
@@ -77,14 +65,9 @@
 signal-hook = { version = "0.1.13", features = ["tokio-support"] }
 structopt = "0.3"
 thiserror = "1.0.10"
-<<<<<<< HEAD
-tokio = { version = "1.6", features = ["process", "signal", "time"] }
+tokio = { version = "1", features = ["process", "signal", "time"] }
 tokio-util = { version = "0.6.7", features = ["codec"] }
 tokio-stream = "0.1.6"
-=======
-tokio = { version = "0.2.11", features = ["process", "signal", "time"] }
-tokio-util = { version = "0.3", features = ["codec"] }
->>>>>>> f02288c5
 url = "2.1.1"
 yansi = "0.5.0"
 
