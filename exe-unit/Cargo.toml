--- conflicted
+++ resolved
@@ -31,13 +31,8 @@
 ya-agreement-utils = { version = "^0.2"}
 ya-client-model = "0.3"
 ya-compile-time-utils = "0.2"
-<<<<<<< HEAD
 ya-core-model = { version = "^0.4", features = ["activity", "appkey"], default-features = false }
-ya-runtime-api = { version = "0.3", path = "runtime-api", features = ["server"] }
-=======
-ya-core-model = { version = "^0.4", features = ["activity", "appkey"] }
 ya-runtime-api = { version = "0.4", path = "runtime-api", features = ["server"] }
->>>>>>> 84275f6c
 ya-service-bus = "0.4"
 ya-transfer = "0.1"
 ya-utils-path = "0.1"
