use actix::{Actor, System};
use anyhow::bail;
use flexi_logger::{DeferredNow, Record};
use std::convert::TryFrom;
<<<<<<< HEAD
use std::path::PathBuf;
=======
use std::env;
use std::ffi::OsString;
use std::path::{Component, PathBuf, Prefix};
>>>>>>> 60bc0a7e
use structopt::{clap, StructOpt};
use ya_core_model::activity;
use ya_exe_unit::agreement::Agreement;
use ya_exe_unit::message::Register;
use ya_exe_unit::runtime::process::RuntimeProcess;
use ya_exe_unit::runtime::RuntimeArgs;
use ya_exe_unit::service::metrics::MetricsService;
use ya_exe_unit::service::signal::SignalMonitor;
use ya_exe_unit::service::transfer::TransferService;
use ya_exe_unit::{ExeUnit, ExeUnitContext};
use ya_service_bus::RpcEnvelope;
use ya_utils_path::normalize_path;

#[derive(structopt::StructOpt, Debug)]
#[structopt(global_setting = clap::AppSettings::ColoredHelp)]
#[structopt(version = ya_compile_time_utils::crate_version_commit!())]
pub struct Cli {
    /// Agreement file path
    #[structopt(long, short)]
    pub agreement: PathBuf,
    /// Working directory
    #[structopt(long, short)]
    pub work_dir: PathBuf,
    /// Common cache directory
    #[structopt(long, short)]
    pub cache_dir: PathBuf,
    /// Runtime binary
    #[structopt(long, short)]
    pub binary: PathBuf,
    /// Hand off resource cap limiting to the Runtime
    #[structopt(long = "cap-handoff", parse(from_flag = std::ops::Not::not))]
    pub supervise_caps: bool,
    #[structopt(subcommand)]
    pub command: Command,
}

#[derive(structopt::StructOpt, Debug)]
pub enum Command {
    /// Execute commands from file
    FromFile { input: PathBuf },
    /// Bind to Service Bus
    ServiceBus {
        service_id: String,
        report_url: String,
    },
}

fn create_path(path: &PathBuf) -> anyhow::Result<PathBuf> {
    if let Err(error) = std::fs::create_dir_all(path) {
        match &error.kind() {
            std::io::ErrorKind::AlreadyExists => (),
            _ => bail!("Can't create directory: {}, {}", path.display(), error),
        }
    }
    Ok(normalize_path(path)?)
}

fn run() -> anyhow::Result<()> {
    dotenv::dotenv().ok();
    let cli: Cli = Cli::from_args();

    if !cli.agreement.exists() {
        bail!("Agreement file does not exist: {}", cli.agreement.display());
    }
    if !cli.binary.exists() {
        bail!("Runtime binary does not exist: {}", cli.binary.display());
    }

    let work_dir = create_path(&cli.work_dir).map_err(|e| {
        anyhow::anyhow!(
            "Cannot create the working directory {}: {}",
            cli.work_dir.display(),
            e
        )
    })?;
    let cache_dir = create_path(&cli.cache_dir).map_err(|e| {
        anyhow::anyhow!(
            "Cannot create the cache directory {}: {}",
            cli.work_dir.display(),
            e
        )
    })?;
    let agreement = Agreement::try_from(&cli.agreement).map_err(|e| {
        anyhow::anyhow!(
            "Error parsing the agreement from {}: {}",
            cli.agreement.display(),
            e
        )
    })?;
    let runtime_args = RuntimeArgs::new(&work_dir, &agreement, !cli.supervise_caps);

    let mut commands = None;
    let mut ctx = ExeUnitContext {
        activity_id: None,
        report_url: None,
        agreement,
        work_dir,
        cache_dir,
        runtime_args,
    };

    log::debug!("CLI args: {:?}", cli);
    log::debug!("ExeUnitContext args: {:?}", ctx);

    match cli.command {
        Command::FromFile { input } => {
            let contents = std::fs::read_to_string(&input).map_err(|e| {
                anyhow::anyhow!("Cannot read commands from file {}: {}", input.display(), e)
            })?;
            let contents = serde_json::from_str(&contents).map_err(|e| {
                anyhow::anyhow!(
                    "Cannot deserialize commands from file {}: {}",
                    input.display(),
                    e
                )
            })?;
            commands = Some(contents);
        }
        Command::ServiceBus {
            service_id,
            report_url,
        } => {
            ctx.activity_id = Some(service_id);
            ctx.report_url = Some(report_url);
        }
    }

    let sys = System::new("exe-unit");

    let metrics = MetricsService::try_new(&ctx, Some(10000), cli.supervise_caps)?.start();
    let transfers = TransferService::new(&ctx).start();
    let runtime = RuntimeProcess::new(&ctx, cli.binary).start();
    let exe_unit = ExeUnit::new(ctx, metrics, transfers, runtime).start();
    let signals = SignalMonitor::new(exe_unit.clone()).start();
    exe_unit.do_send(Register(signals));

    if let Some(exe_script) = commands {
        let msg = activity::Exec {
            activity_id: String::new(),
            batch_id: hex::encode(&rand::random::<[u8; 16]>()),
            exe_script,
            timeout: None,
        };
        exe_unit.do_send(RpcEnvelope::with_caller(String::new(), msg));
    }

    sys.run()?;
    Ok(())
}

pub fn colored_stderr_exeunit_prefixed_format(
    w: &mut dyn std::io::Write,
    now: &mut DeferredNow,
    record: &Record,
) -> Result<(), std::io::Error> {
    write!(w, "[ExeUnit] ")?;
    flexi_logger::colored_opt_format(w, now, record)
}

fn configure_logger(logger: flexi_logger::Logger) -> flexi_logger::Logger {
    logger
        .format(flexi_logger::colored_opt_format)
        .duplicate_to_stderr(flexi_logger::Duplicate::Debug)
        .format_for_stderr(colored_stderr_exeunit_prefixed_format)
}

fn main() {
    if let Err(_) = configure_logger(flexi_logger::Logger::with_env())
        .log_to_file()
        .directory("logs")
        .start()
    {
        configure_logger(flexi_logger::Logger::with_env())
            .start()
            .expect("Failed to initialize logging");
        log::warn!("Switched to fallback logging method");
    }

<<<<<<< HEAD
    Ok(result?)
=======
    std::process::exit(match run() {
        Ok(_) => 0,
        Err(error) => {
            log::error!("{}", error);
            1
        }
    })
}

#[cfg(windows)]
#[cfg(test)]
mod test {
    use super::*;
    use std::path::{Path, PathBuf};

    #[test]
    fn test_remove_verbatim_prefix() {
        let path = Path::new(r"c:\windows\System32")
            .to_path_buf()
            .canonicalize()
            .expect("should canonicalize: c:\\");

        assert_eq!(PathBuf::from(r"C:\Windows\System32"), sanitize_path(path));
    }
>>>>>>> 60bc0a7e
}<|MERGE_RESOLUTION|>--- conflicted
+++ resolved
@@ -2,13 +2,8 @@
 use anyhow::bail;
 use flexi_logger::{DeferredNow, Record};
 use std::convert::TryFrom;
-<<<<<<< HEAD
+use std::env;
 use std::path::PathBuf;
-=======
-use std::env;
-use std::ffi::OsString;
-use std::path::{Component, PathBuf, Prefix};
->>>>>>> 60bc0a7e
 use structopt::{clap, StructOpt};
 use ya_core_model::activity;
 use ya_exe_unit::agreement::Agreement;
@@ -187,9 +182,6 @@
         log::warn!("Switched to fallback logging method");
     }
 
-<<<<<<< HEAD
-    Ok(result?)
-=======
     std::process::exit(match run() {
         Ok(_) => 0,
         Err(error) => {
@@ -197,22 +189,4 @@
             1
         }
     })
-}
-
-#[cfg(windows)]
-#[cfg(test)]
-mod test {
-    use super::*;
-    use std::path::{Path, PathBuf};
-
-    #[test]
-    fn test_remove_verbatim_prefix() {
-        let path = Path::new(r"c:\windows\System32")
-            .to_path_buf()
-            .canonicalize()
-            .expect("should canonicalize: c:\\");
-
-        assert_eq!(PathBuf::from(r"C:\Windows\System32"), sanitize_path(path));
-    }
->>>>>>> 60bc0a7e
 }