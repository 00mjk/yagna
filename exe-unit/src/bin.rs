use actix::{Actor, System};
use anyhow::bail;
use flexi_logger::{DeferredNow, Record};
use std::convert::TryFrom;
use std::env;
use std::path::PathBuf;
use structopt::{clap, StructOpt};
use ya_core_model::activity;
use ya_exe_unit::agreement::Agreement;
use ya_exe_unit::message::Register;
use ya_exe_unit::runtime::process::RuntimeProcess;
use ya_exe_unit::runtime::RuntimeArgs;
use ya_exe_unit::service::metrics::MetricsService;
use ya_exe_unit::service::signal::SignalMonitor;
use ya_exe_unit::service::transfer::TransferService;
use ya_exe_unit::{ExeUnit, ExeUnitContext};
use ya_service_bus::RpcEnvelope;
use ya_utils_path::normalize_path;

#[derive(structopt::StructOpt, Debug)]
#[structopt(global_setting = clap::AppSettings::ColoredHelp)]
#[structopt(version = ya_compile_time_utils::crate_version_commit!())]
struct Cli {
    /// Runtime binary path
    #[structopt(long, short)]
    binary: PathBuf,
    /// Hand off resource cap limiting to the Runtime
    #[structopt(long = "cap-handoff", parse(from_flag = std::ops::Not::not))]
<<<<<<< HEAD
    pub supervise_caps: bool,
    /// Enclave secret key used in secure communication
    #[structopt(long, env = "EXE_UNIT_SEC_KEY", hide_env_values = true)]
    pub sec_key: Option<String>,
    /// Requestor public key used in secure communication
    #[structopt(long, env = "EXE_UNIT_REQUESTOR_PUB_KEY", hide_env_values = true)]
    pub requestor_pub_key: Option<String>,
=======
    supervise_caps: bool,
>>>>>>> 792f040e
    #[structopt(subcommand)]
    command: Command,
}

#[derive(structopt::StructOpt, Debug)]
enum Command {
    /// Execute commands from file
    FromFile {
        /// Command file path
        input: PathBuf,
        #[structopt(flatten)]
        args: RunArgs,
    },
    /// Bind to Service Bus
    ServiceBus {
        /// ExeUnit service ID
        service_id: String,
        /// ExeUnit daemon GSB URL
        report_url: String,
        #[structopt(flatten)]
        args: RunArgs,
    },
    /// Print an offer template in JSON format
    OfferTemplate,
}

#[derive(structopt::StructOpt, Debug)]
struct RunArgs {
    /// Agreement file path
    #[structopt(long, short)]
    agreement: PathBuf,
    /// Working directory
    #[structopt(long, short)]
    work_dir: PathBuf,
    /// Common cache directory
    #[structopt(long, short)]
    cache_dir: PathBuf,
}

fn create_path(path: &PathBuf) -> anyhow::Result<PathBuf> {
    if let Err(error) = std::fs::create_dir_all(path) {
        match &error.kind() {
            std::io::ErrorKind::AlreadyExists => (),
            _ => bail!("Can't create directory: {}, {}", path.display(), error),
        }
    }
    Ok(normalize_path(path)?)
}

#[cfg(feature = "sgx")]
fn init_crypto(
    sec_key: Option<String>,
    req_key: Option<String>,
) -> anyhow::Result<ya_exe_unit::crypto::Crypto> {
    use ya_exe_unit::crypto::Crypto;

    let req_key = req_key.ok_or_else(|| anyhow::anyhow!("Missing requestor public key"))?;
    match sec_key {
        Some(key) => Ok(Crypto::try_with_keys(key, req_key)?),
        None => {
            log::info!("Generating a new key pair...");
            Ok(Crypto::try_new(req_key)?)
        }
    }
}

fn run() -> anyhow::Result<()> {
    dotenv::dotenv().ok();
<<<<<<< HEAD
    #[allow(unused_mut)]
    let mut cli: Cli = Cli::from_args();

    if !cli.agreement.exists() {
        bail!("Agreement file does not exist: {}", cli.agreement.display());
    }
=======
    let cli: Cli = Cli::from_args();
>>>>>>> 792f040e
    if !cli.binary.exists() {
        bail!("Runtime binary does not exist: {}", cli.binary.display());
    }

    let mut commands = None;
    let mut ctx_activity_id = None;
    let mut ctx_report_url = None;
    let args = match &cli.command {
        Command::FromFile { args, input } => {
            let contents = std::fs::read_to_string(input).map_err(|e| {
                anyhow::anyhow!("Cannot read commands from file {}: {}", input.display(), e)
            })?;
            let contents = serde_json::from_str(&contents).map_err(|e| {
                anyhow::anyhow!(
                    "Cannot deserialize commands from file {}: {}",
                    input.display(),
                    e
                )
            })?;
            commands = Some(contents);
            args
        }
        Command::ServiceBus {
            args,
            service_id,
            report_url,
        } => {
            ctx_activity_id = Some(service_id.clone());
            ctx_report_url = Some(report_url.clone());
            args
        }
        Command::OfferTemplate => {
            let offer_template = ExeUnit::<RuntimeProcess>::offer_template(cli.binary)?;
            println!("{}", serde_json::to_string(&offer_template)?);
            return Ok(());
        }
    };

    if !args.agreement.exists() {
        bail!(
            "Agreement file does not exist: {}",
            args.agreement.display()
        );
    }
    let work_dir = create_path(&args.work_dir).map_err(|e| {
        anyhow::anyhow!(
            "Cannot create the working directory {}: {}",
            args.work_dir.display(),
            e
        )
    })?;
    let cache_dir = create_path(&args.cache_dir).map_err(|e| {
        anyhow::anyhow!(
            "Cannot create the cache directory {}: {}",
            args.work_dir.display(),
            e
        )
    })?;
    let agreement = Agreement::try_from(&args.agreement).map_err(|e| {
        anyhow::anyhow!(
            "Error parsing the agreement from {}: {}",
            args.agreement.display(),
            e
        )
    })?;

<<<<<<< HEAD
    let mut commands = None;
    let mut ctx = ExeUnitContext {
        activity_id: None,
        report_url: None,
        credentials: None,
=======
    let runtime_args = RuntimeArgs::new(&args.work_dir, &agreement, !cli.supervise_caps);
    let ctx = ExeUnitContext {
        activity_id: ctx_activity_id,
        report_url: ctx_report_url,
>>>>>>> 792f040e
        agreement,
        work_dir,
        cache_dir,
        runtime_args,
        #[cfg(feature = "sgx")]
        crypto: init_crypto(
            cli.sec_key.replace("<hidden>".into()),
            cli.requestor_pub_key.clone(),
        )?,
    };

    log::debug!("CLI args: {:?}", cli);
    log::debug!("ExeUnitContext args: {:?}", ctx);

    let sys = System::new("exe-unit");

    let metrics = MetricsService::try_new(&ctx, Some(10000), cli.supervise_caps)?.start();
    let transfers = TransferService::new(&ctx).start();
    let runtime = RuntimeProcess::new(&ctx, cli.binary).start();
    let exe_unit = ExeUnit::new(ctx, metrics, transfers, runtime).start();
    let signals = SignalMonitor::new(exe_unit.clone()).start();
    exe_unit.do_send(Register(signals));

    if let Some(exe_script) = commands {
        let msg = activity::Exec {
            activity_id: String::new(),
            batch_id: hex::encode(&rand::random::<[u8; 16]>()),
            exe_script,
            timeout: None,
        };
        exe_unit.do_send(RpcEnvelope::with_caller(String::new(), msg));
    }

    sys.run()?;
    Ok(())
}

pub fn colored_stderr_exeunit_prefixed_format(
    w: &mut dyn std::io::Write,
    now: &mut DeferredNow,
    record: &Record,
) -> Result<(), std::io::Error> {
    write!(w, "[ExeUnit] ")?;
    flexi_logger::colored_opt_format(w, now, record)
}

fn configure_logger(logger: flexi_logger::Logger) -> flexi_logger::Logger {
    logger
        .format(flexi_logger::colored_opt_format)
        .duplicate_to_stderr(flexi_logger::Duplicate::Debug)
        .format_for_stderr(colored_stderr_exeunit_prefixed_format)
}

fn main() {
    if configure_logger(flexi_logger::Logger::with_env())
        .log_to_file()
        .directory("logs")
        .start()
        .is_err()
    {
        configure_logger(flexi_logger::Logger::with_env())
            .start()
            .expect("Failed to initialize logging");
        log::warn!("Switched to fallback logging method");
    }

    std::process::exit(match run() {
        Ok(_) => 0,
        Err(error) => {
            log::error!("{}", error);
            1
        }
    })
}<|MERGE_RESOLUTION|>--- conflicted
+++ resolved
@@ -21,22 +21,30 @@
 #[structopt(global_setting = clap::AppSettings::ColoredHelp)]
 #[structopt(version = ya_compile_time_utils::crate_version_commit!())]
 struct Cli {
+    /// Agreement file path
+    #[structopt(long, short)]
+    agreement: PathBuf,
+
+    /// Working directory
+    #[structopt(long, short)]
+    work_dir: PathBuf,
+
+    /// Common cache directory
+    #[structopt(long, short)]
+    cache_dir: PathBuf,
+
     /// Runtime binary path
     #[structopt(long, short)]
     binary: PathBuf,
     /// Hand off resource cap limiting to the Runtime
     #[structopt(long = "cap-handoff", parse(from_flag = std::ops::Not::not))]
-<<<<<<< HEAD
-    pub supervise_caps: bool,
+    supervise_caps: bool,
     /// Enclave secret key used in secure communication
     #[structopt(long, env = "EXE_UNIT_SEC_KEY", hide_env_values = true)]
-    pub sec_key: Option<String>,
+    sec_key: Option<String>,
     /// Requestor public key used in secure communication
     #[structopt(long, env = "EXE_UNIT_REQUESTOR_PUB_KEY", hide_env_values = true)]
-    pub requestor_pub_key: Option<String>,
-=======
-    supervise_caps: bool,
->>>>>>> 792f040e
+    requestor_pub_key: Option<String>,
     #[structopt(subcommand)]
     command: Command,
 }
@@ -105,16 +113,12 @@
 
 fn run() -> anyhow::Result<()> {
     dotenv::dotenv().ok();
-<<<<<<< HEAD
     #[allow(unused_mut)]
     let mut cli: Cli = Cli::from_args();
 
     if !cli.agreement.exists() {
         bail!("Agreement file does not exist: {}", cli.agreement.display());
     }
-=======
-    let cli: Cli = Cli::from_args();
->>>>>>> 792f040e
     if !cli.binary.exists() {
         bail!("Runtime binary does not exist: {}", cli.binary.display());
     }
@@ -181,18 +185,11 @@
         )
     })?;
 
-<<<<<<< HEAD
-    let mut commands = None;
-    let mut ctx = ExeUnitContext {
-        activity_id: None,
-        report_url: None,
-        credentials: None,
-=======
     let runtime_args = RuntimeArgs::new(&args.work_dir, &agreement, !cli.supervise_caps);
     let ctx = ExeUnitContext {
         activity_id: ctx_activity_id,
         report_url: ctx_report_url,
->>>>>>> 792f040e
+        credentials: None,
         agreement,
         work_dir,
         cache_dir,
