#[cfg(feature = "static-openssl")]
extern crate openssl_probe;

use std::{
    any::TypeId,
    collections::HashMap,
    convert::{TryFrom, TryInto},
    env,
    fmt::Debug,
    path::{Path, PathBuf},
};

use actix_web::{middleware, web, App, HttpServer, Responder};
use anyhow::{Context, Result};
use futures::prelude::*;
use structopt::{clap, StructOpt};
use url::Url;
use ya_file_logging::start_logger;
use ya_sb_proto::{DEFAULT_GSB_URL, GSB_URL_ENV_VAR};
use ya_service_bus::typed as gsb;

use autocomplete::CompleteCommand;
use ya_activity::service::Activity as ActivityService;
use ya_identity::service::Identity as IdentityService;
use ya_market::MarketService;
use ya_metrics::{MetricsPusherOpts, MetricsService};
use ya_net::Net as NetService;
use ya_payment::{accounts as payment_accounts, PaymentService};
use ya_persistence::executor::DbExecutor;
use ya_persistence::service::Persistence as PersistenceService;
use ya_service_api::{CliCtx, CommandOutput};
use ya_service_api_interfaces::Provider;
use ya_service_api_web::{
    middleware::{auth, Identity},
    rest_api_host_port, DEFAULT_YAGNA_API_URL, YAGNA_API_URL_ENV_VAR,
};
use ya_sgx::SgxService;
use ya_utils_path::data_dir::DataDir;
use ya_utils_process::lock::ProcLock;
use ya_version::VersionService;
use ya_vpn::VpnService;

mod autocomplete;
<<<<<<< HEAD
mod model;
=======
use autocomplete::CompleteCommand;
use ya_activity::TrackerRef;

>>>>>>> 6d2515dd
lazy_static::lazy_static! {
    static ref DEFAULT_DATA_DIR: String = DataDir::new(clap::crate_name!()).to_string();
}

#[derive(StructOpt, Debug)]
#[structopt(about = clap::crate_description!())]
#[structopt(global_setting = clap::AppSettings::ColoredHelp)]
#[structopt(global_setting = clap::AppSettings::DeriveDisplayOrder)]
#[structopt(version = ya_compile_time_utils::version_describe!())]
/// Golem network server.
///
/// By running this software you declare that you have read,
/// understood and hereby accept the disclaimer and
/// privacy warning found at https://handbook.golem.network/see-also/terms
///
/// Use RUST_LOG env variable to change log level.
struct CliArgs {
    /// Accept the disclaimer and privacy warning found at
    /// {n}https://handbook.golem.network/see-also/terms
    #[structopt(long)]
    #[cfg_attr(not(feature = "tos"), structopt(hidden = true))]
    accept_terms: bool,

    /// Service data dir
    #[structopt(
        short,
        long = "datadir",
        env = "YAGNA_DATADIR",
        default_value = &*DEFAULT_DATA_DIR,
        hide_env_values = true,
        set = clap::ArgSettings::Global,
    )]
    data_dir: DataDir,

    /// Service Bus (aka GSB) URL
    #[structopt(
        short,
        long,
        env = GSB_URL_ENV_VAR,
        default_value = DEFAULT_GSB_URL,
        hide_env_values = true,
        set = clap::ArgSettings::Global,
    )]
    gsb_url: Url,

    /// Return results in JSON format
    #[structopt(long, set = clap::ArgSettings::Global)]
    json: bool,

    #[structopt(subcommand)]
    command: CliCommand,
}

impl CliArgs {
    pub fn get_data_dir(&self) -> Result<PathBuf> {
        self.data_dir.get_or_create()
    }

    pub async fn run_command(self) -> Result<()> {
        let ctx: CliCtx = (&self).try_into()?;

        ctx.output(self.command.run_command(&ctx).await?);
        Ok(())
    }
}

impl TryFrom<&CliArgs> for CliCtx {
    type Error = anyhow::Error;

    fn try_from(args: &CliArgs) -> Result<Self, Self::Error> {
        let data_dir = args.get_data_dir()?;

        Ok(CliCtx {
            data_dir,
            gsb_url: Some(args.gsb_url.clone()),
            json_output: args.json,
            accept_terms: if cfg!(feature = "tos") {
                args.accept_terms
            } else {
                true
            },
            metrics_ctx: None,
        })
    }
}

#[derive(Clone)]
struct ServiceContext {
    ctx: CliCtx,
    dbs: HashMap<TypeId, DbExecutor>,
    default_db: DbExecutor,
    activity_tracker: ya_activity::TrackerRef,
}

impl<S: 'static> Provider<S, DbExecutor> for ServiceContext {
    fn component(&self) -> DbExecutor {
        match self.dbs.get(&TypeId::of::<S>()) {
            Some(db) => db.clone(),
            None => self.default_db.clone(),
        }
    }
}

impl<S: 'static> Provider<S, ya_activity::TrackerRef> for ServiceContext {
    fn component(&self) -> ya_activity::TrackerRef {
        self.activity_tracker.clone()
    }
}

impl<S: 'static> Provider<S, CliCtx> for ServiceContext {
    fn component(&self) -> CliCtx {
        self.ctx.clone()
    }
}

impl<S: 'static> Provider<S, ()> for ServiceContext {
    fn component(&self) -> () {
        ()
    }
}

impl ServiceContext {
    fn make_entry<S: 'static>(path: &PathBuf, name: &str) -> Result<(TypeId, DbExecutor)> {
        Ok((TypeId::of::<S>(), DbExecutor::from_data_dir(path, name)?))
    }

    fn set_metrics_ctx(&mut self, metrics_opts: &MetricsPusherOpts) {
        self.ctx.metrics_ctx = Some(metrics_opts.into())
    }
}

impl TryFrom<CliCtx> for ServiceContext {
    type Error = anyhow::Error;

    fn try_from(ctx: CliCtx) -> Result<Self, Self::Error> {
        let default_name = clap::crate_name!();
        let default_db = DbExecutor::from_data_dir(&ctx.data_dir, default_name)?;
        let dbs = [
            Self::make_entry::<MarketService>(&ctx.data_dir, "market")?,
            Self::make_entry::<ActivityService>(&ctx.data_dir, "activity")?,
            Self::make_entry::<PaymentService>(&ctx.data_dir, "payment")?,
        ]
        .iter()
        .cloned()
        .collect();

        let activity_tracker = TrackerRef::create();

        Ok(ServiceContext {
            ctx,
            dbs,
            default_db,
            activity_tracker,
        })
    }
}

#[ya_service_api_derive::services(ServiceContext)]
enum Services {
    #[enable(gsb, cli)]
    Db(PersistenceService),
    // Metrics service must be activated before all other services
    // to that will use it. Identity service is used by the Metrics,
    // so must be initialized before.
    #[enable(gsb, cli(flatten))]
    Identity(IdentityService),
    #[enable(gsb, rest)]
    Metrics(MetricsService),
    #[enable(gsb, rest, cli)]
    Version(VersionService),
    #[enable(gsb)]
    Net(NetService),
    #[enable(rest)]
    Vpn(VpnService),
    #[enable(gsb, rest)]
    Market(MarketService),
    #[enable(gsb, rest, cli)]
    Activity(ActivityService),
    #[enable(gsb, rest, cli)]
    Payment(PaymentService),
    #[enable(gsb)]
    SgxDriver(SgxService),
}

#[cfg(not(any(
    feature = "dummy-driver",
    feature = "erc20-driver",
    feature = "zksync-driver"
)))]
compile_error!("At least one payment driver needs to be enabled in order to make payments.");

#[allow(unused)]
async fn start_payment_drivers(data_dir: &Path) -> anyhow::Result<Vec<String>> {
    let mut drivers = vec![];
    #[cfg(feature = "dummy-driver")]
    {
        use ya_dummy_driver::{PaymentDriverService, DRIVER_NAME};
        PaymentDriverService::gsb(&()).await?;
        drivers.push(DRIVER_NAME.to_owned());
    }
    #[cfg(feature = "erc20-driver")]
    {
        use ya_erc20_driver::{PaymentDriverService, DRIVER_NAME};
        let db_executor = DbExecutor::from_data_dir(data_dir, "erc20-driver")?;
        PaymentDriverService::gsb(&db_executor).await?;
        drivers.push(DRIVER_NAME.to_owned());
    }
    #[cfg(feature = "zksync-driver")]
    {
        use ya_zksync_driver::{PaymentDriverService, DRIVER_NAME};
        let db_executor = DbExecutor::from_data_dir(data_dir, "zksync-driver")?;
        PaymentDriverService::gsb(&db_executor).await?;
        drivers.push(DRIVER_NAME.to_owned());
    }
    Ok(drivers)
}

#[derive(StructOpt, Debug)]
enum CliCommand {
    #[structopt(flatten)]
    #[structopt(setting = clap::AppSettings::DeriveDisplayOrder)]
    Commands(Services),

    #[structopt(name = "complete")]
    #[structopt(setting = structopt::clap::AppSettings::Hidden)]
    Complete(CompleteCommand),

    /// Core service usage
    #[structopt(setting = clap::AppSettings::DeriveDisplayOrder)]
    Service(ServiceCommand),
}

impl CliCommand {
    pub async fn run_command(self, ctx: &CliCtx) -> Result<CommandOutput> {
        match self {
            CliCommand::Commands(command) => {
                start_logger("warn", None, &vec![], false)?;
                command.run_command(ctx).await
            }
            CliCommand::Complete(complete) => complete.run_command(ctx),
            CliCommand::Service(service) => service.run_command(ctx).await,
        }
    }
}

#[derive(StructOpt, Debug)]
enum ServiceCommand {
    /// Runs server in foreground
    Run(ServiceCommandOpts),
    Shutdown(ShutdownOpts),
}

#[derive(StructOpt, Debug)]
struct ServiceCommandOpts {
    /// Service address
    #[structopt(
        short,
        long,
        env = YAGNA_API_URL_ENV_VAR,
        default_value = DEFAULT_YAGNA_API_URL,
        hide_env_values = true,
    )]
    api_url: Url,

    #[structopt(flatten)]
    metrics_opts: MetricsPusherOpts,

    #[structopt(long, env, default_value = "60")]
    max_rest_timeout: usize,

    ///changes log level from info to debug
    #[structopt(long)]
    debug: bool,

    /// Create logs in this directory. Logs are automatically rotated and compressed.
    /// If unset, then `data_dir` is used.
    /// If set to empty string, then logging to files is disabled.
    #[structopt(long, env = "YAGNA_LOG_DIR")]
    log_dir: Option<PathBuf>,
}

#[cfg(unix)]
async fn sd_notify(unset_environment: bool, state: &str) -> std::io::Result<()> {
    let addr = match env::var_os("NOTIFY_SOCKET") {
        Some(v) => v,
        None => {
            return Ok(());
        }
    };
    if unset_environment {
        env::remove_var("NOTIFY_SOCKET");
    }
    let mut socket = tokio::net::UnixDatagram::unbound()?;
    socket.send_to(state.as_ref(), addr).await?;
    Ok(())
}

#[derive(StructOpt, Debug)]
struct ShutdownOpts {
    #[structopt(long)]
    gracefully: bool,
}

#[cfg(not(unix))]
async fn sd_notify(_unset_environment: bool, _state: &str) -> std::io::Result<()> {
    // ignore for windows.
    Ok(())
}

impl ServiceCommand {
    async fn run_command(&self, ctx: &CliCtx) -> Result<CommandOutput> {
        if !ctx.accept_terms {
            prompt_terms()?;
        }
        match self {
            Self::Run(ServiceCommandOpts {
                api_url,
                metrics_opts,
                max_rest_timeout,
                log_dir,
                debug,
            }) => {
                // workaround to silence middleware logger by default
                // to enable it explicitly set RUST_LOG=info or more verbose
                env::set_var(
                    "RUST_LOG",
                    env::var("RUST_LOG")
                        .unwrap_or(format!("info,actix_web::middleware::logger=warn",)),
                );

                //this force_debug flag sets default log level to debug
                //if the --debug option is set
                let force_debug = *debug;
                let logger_handle = start_logger(
                    "info",
                    log_dir.as_deref().or(Some(&ctx.data_dir)).and_then(|path| {
                        match path.components().count() {
                            0 => None,
                            _ => Some(path),
                        }
                    }),
                    &vec![
                        ("actix_http::response", log::LevelFilter::Off),
                        ("tokio_core", log::LevelFilter::Info),
                        ("tokio_reactor", log::LevelFilter::Info),
                        ("reqwest", log::LevelFilter::Info),
                        ("hyper", log::LevelFilter::Info),
                        ("web3", log::LevelFilter::Info),
                        ("h2", log::LevelFilter::Info),
                    ],
                    force_debug,
                )?;

                let app_name = clap::crate_name!();
                log::info!(
                    "Starting {} service! Version: {}.",
                    app_name,
                    ya_compile_time_utils::version_describe!()
                );
                log::info!("Data directory: {}", ctx.data_dir.display());

                let _lock = ProcLock::new(app_name, &ctx.data_dir)?.lock(std::process::id())?;

                ya_sb_router::bind_gsb_router(ctx.gsb_url.clone())
                    .await
                    .context("binding service bus router")?;

                let mut context: ServiceContext = ctx.clone().try_into()?;
                context.set_metrics_ctx(metrics_opts);
                Services::gsb(&context).await?;

                ya_compile_time_utils::report_version_to_metrics();

                let drivers = start_payment_drivers(&ctx.data_dir).await?;
                payment_accounts::save_default_account(&ctx.data_dir, drivers)
                    .await
                    .unwrap_or_else(|e| {
                        log::error!("Saving default payment account failed: {}", e)
                    });
                payment_accounts::init_accounts(&ctx.data_dir)
                    .await
                    .unwrap_or_else(|e| log::error!("Initializing payment accounts failed: {}", e));

                let api_host_port = rest_api_host_port(api_url.clone());

                let server = HttpServer::new(move || {
                    let app = App::new()
                        .wrap(middleware::Logger::default())
                        .wrap(auth::Auth::default())
                        .route("/me", web::get().to(me));

                    Services::rest(app, &context)
                })
                // this is maximum supported timeout for our REST API
                .keep_alive(max_rest_timeout.clone())
                .bind(api_host_port.clone())
                .context(format!("Failed to bind http server on {:?}", api_host_port))?;

                let server_fut = server.run();
                {
                    let server = server_fut.clone();
                    gsb::bind(model::BUS_ID, move |request: model::ShutdownRequest| {
                        let server = server.clone();
                        actix_rt::spawn(async move {
                            actix_rt::time::delay_for(std::time::Duration::from_secs(1)).await;
                            server.stop(request.graceful).await;
                        });

                        async move { Ok(()) }
                    });
                }

                future::try_join(server_fut, sd_notify(false, "READY=1")).await?;

                log::info!("{} service successfully finished!", app_name);

                PaymentService::shut_down().await;
                logger_handle.shutdown();
                Ok(CommandOutput::NoOutput)
            }
            Self::Shutdown(opts) => {
                let result = gsb::service(model::BUS_ID)
                    .call(model::ShutdownRequest {
                        graceful: opts.gracefully,
                    })
                    .await?;
                CommandOutput::object(&result)
            }
        }
    }
}

fn prompt_terms() -> Result<()> {
    use std::io::Write;

    let header = r#"
By running this software you declare that you have read, understood
and hereby accept the disclaimer and privacy warning found at
https://handbook.golem.network/see-also/terms

"#;

    let stdin = std::io::stdin();
    let mut stdout = std::io::stdout();

    stdout.write(header.as_bytes())?;
    stdout.flush()?;

    loop {
        stdout.write("Do you accept the terms and conditions? [yes/no]: ".as_bytes())?;
        stdout.flush()?;

        let mut buffer = String::new();
        stdin.read_line(&mut buffer)?;
        match buffer.to_lowercase().trim() {
            "yes" => return Ok(()),
            "no" => std::process::exit(1),
            _ => (),
        }
    }
}

async fn me(id: Identity) -> impl Responder {
    web::Json(id)
}

#[actix_rt::main]
async fn main() -> Result<()> {
    dotenv::dotenv().ok();
    #[cfg(feature = "static-openssl")]
    openssl_probe::init_ssl_cert_env_vars();
    let args = CliArgs::from_args();

    std::env::set_var(GSB_URL_ENV_VAR, args.gsb_url.as_str()); // FIXME

    args.run_command().await
}<|MERGE_RESOLUTION|>--- conflicted
+++ resolved
@@ -41,13 +41,9 @@
 use ya_vpn::VpnService;
 
 mod autocomplete;
-<<<<<<< HEAD
 mod model;
-=======
-use autocomplete::CompleteCommand;
 use ya_activity::TrackerRef;
 
->>>>>>> 6d2515dd
 lazy_static::lazy_static! {
     static ref DEFAULT_DATA_DIR: String = DataDir::new(clap::crate_name!()).to_string();
 }
