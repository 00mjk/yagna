--- conflicted
+++ resolved
@@ -8,17 +8,10 @@
 default = []
 
 [dependencies]
-<<<<<<< HEAD
-ya-agreement-utils = { version = "^0.2"}
-ya-client-model = { version = "0.3", features = ["with-diesel"] }
-ya-core-model = { version = "^0.5", features = [ "activity", "driver", "identity", "market", "payment" ] }
-ya-net = {version = "0.2" }
-=======
 ya-agreement-utils = { version = "^0.3" }
 ya-client-model = { version = "0.4", features = ["with-diesel"] }
 ya-core-model = { version = "^0.6", features = [ "activity", "driver", "identity", "market", "payment" ] }
 ya-net = "0.2"
->>>>>>> 5a02a93d
 ya-metrics = "0.1.0"
 ya-persistence = "0.2"
 ya-service-api = "0.1"
