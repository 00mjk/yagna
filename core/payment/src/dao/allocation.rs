use crate::error::{DbError, DbResult};
use crate::models::allocation::{ReadObj, WriteObj};
use crate::schema::pay_allocation::dsl;
use bigdecimal::BigDecimal;
use chrono::NaiveDateTime;
use diesel::{self, ExpressionMethods, OptionalExtension, QueryDsl, RunQueryDsl};
use ya_client_model::payment::{Allocation, NewAllocation};
use ya_client_model::NodeId;
use ya_persistence::executor::{
    do_with_transaction, readonly_transaction, AsDao, ConnType, PoolType,
};
use ya_persistence::types::{BigDecimalField, Summable};

pub struct AllocationDao<'c> {
    pool: &'c PoolType,
}

impl<'c> AsDao<'c> for AllocationDao<'c> {
    fn as_dao(pool: &'c PoolType) -> Self {
        Self { pool }
    }
}

pub fn spend_from_allocation(
    allocation_id: &String,
    amount: &BigDecimalField,
    conn: &ConnType,
) -> DbResult<()> {
    let allocation: ReadObj = dsl::pay_allocation.find(allocation_id).first(conn)?;
    if amount > &allocation.remaining_amount {
        return Err(DbError::Query(format!(
            "Not enough funds in allocation. Needed: {} Remaining: {}",
            amount, allocation.remaining_amount
        )));
    }
    let spent_amount = &allocation.spent_amount + amount;
    let remaining_amount = &allocation.remaining_amount - amount;
    diesel::update(&allocation)
        .set((
            dsl::spent_amount.eq(spent_amount),
            dsl::remaining_amount.eq(remaining_amount),
        ))
        .execute(conn)?;
    Ok(())
}

impl<'c> AllocationDao<'c> {
    pub async fn create(
        &self,
        allocation: NewAllocation,
        owner_id: NodeId,
        payment_platform: String,
        address: String,
    ) -> DbResult<String> {
        let allocation = WriteObj::new(allocation, owner_id, payment_platform, address);
        let allocation_id = allocation.id.clone();
        do_with_transaction(self.pool, move |conn| {
            diesel::insert_into(dsl::pay_allocation)
                .values(allocation)
                .execute(conn)?;
            Ok(allocation_id)
        })
        .await
    }

<<<<<<< HEAD
    pub async fn spend_from_allocation(
        &self,
        allocation_id: String,
        amount: BigDecimal,
    ) -> DbResult<()> {
        do_with_transaction(self.pool, move |conn| {
            spend_from_allocation(&allocation_id, &amount.into(), conn)
        })
        .await
    }

    pub async fn get(
        &self,
        allocation_id: String,
        owner_id: NodeId,
    ) -> DbResult<Option<Allocation>> {
=======
    pub async fn get(&self, allocation_id: String, owner_id: NodeId) -> DbResult<AllocationStatus> {
>>>>>>> 73fbb820
        readonly_transaction(self.pool, move |conn| {
            let allocation: Option<ReadObj> = dsl::pay_allocation
                .filter(dsl::owner_id.eq(owner_id))
                .filter(dsl::released.eq(false))
                .find(allocation_id)
                .first(conn)
                .optional()?;

            if let Some(allocation) = allocation {
                return if !allocation.released {
                    Ok(AllocationStatus::Active(allocation.into()))
                } else {
                    Ok(AllocationStatus::Gone)
                };
            }
            Ok(AllocationStatus::NotFound)
        })
        .await
    }

    pub async fn get_many(
        &self,
        allocation_ids: Vec<String>,
        owner_id: NodeId,
    ) -> DbResult<Vec<Allocation>> {
        readonly_transaction(self.pool, move |conn| {
            let allocations: Vec<ReadObj> = dsl::pay_allocation
                .filter(dsl::owner_id.eq(owner_id))
                .filter(dsl::released.eq(false))
                .filter(dsl::id.eq_any(allocation_ids))
                .load(conn)?;
            Ok(allocations.into_iter().map(Into::into).collect())
        })
        .await
    }

    pub async fn get_for_owner(
        &self,
        owner_id: NodeId,
        after_timestamp: Option<NaiveDateTime>,
        max_items: Option<u32>,
    ) -> DbResult<Vec<Allocation>> {
        self.get_filtered(Some(owner_id), after_timestamp, max_items, None, None)
            .await
    }

    pub async fn get_for_address(
        &self,
        payment_platform: String,
        address: String,
    ) -> DbResult<Vec<Allocation>> {
        self.get_filtered(None, None, None, Some(payment_platform), Some(address))
            .await
    }

    pub async fn get_filtered(
        &self,
        owner_id: Option<NodeId>,
        after_timestamp: Option<NaiveDateTime>,
        max_items: Option<u32>,
        payment_platform: Option<String>,
        address: Option<String>,
    ) -> DbResult<Vec<Allocation>> {
        readonly_transaction(self.pool, move |conn| {
            let mut query = dsl::pay_allocation
                .filter(dsl::released.eq(false))
                .into_boxed();
            if let Some(owner_id) = owner_id {
                query = query.filter(dsl::owner_id.eq(owner_id))
            }
            if let Some(after_timestamp) = after_timestamp {
                query = query.filter(dsl::timestamp.gt(after_timestamp))
            }
            if let Some(payment_platform) = payment_platform {
                query = query.filter(dsl::timestamp.gt(payment_platform))
            }
            if let Some(address) = address {
                query = query.filter(dsl::timestamp.gt(address))
            }
            if let Some(max_items) = max_items {
                query = query.limit(max_items.into())
            }
            let allocations: Vec<ReadObj> = query.load(conn)?;
            Ok(allocations.into_iter().map(Into::into).collect())
        })
        .await
    }

    pub async fn release(
        &self,
        allocation_id: String,
        owner_id: Option<NodeId>,
    ) -> DbResult<AllocationReleaseStatus> {
        let id = allocation_id.clone();
        do_with_transaction(self.pool, move |conn| {
            let allocation: Option<ReadObj> = dsl::pay_allocation
                .find(id.clone())
                .first(conn)
                .optional()?;

            match allocation {
                Some(allocation) => {
                    if let Some(owner_id) = owner_id {
                        if owner_id != allocation.owner_id {
                            return Ok(AllocationReleaseStatus::NotFound);
                        }
                    }

                    if allocation.released {
                        return Ok(AllocationReleaseStatus::Gone);
                    }
                }
                None => return Ok(AllocationReleaseStatus::NotFound),
            }

            let num_released = diesel::update(dsl::pay_allocation)
                .filter(dsl::released.eq(false))
                .filter(dsl::id.eq(id.clone()))
                .set(dsl::released.eq(true))
                .execute(conn)?;

            return match num_released {
                1 => Ok(AllocationReleaseStatus::Released),
                _ => Err(DbError::Query(format!(
                    "Update error occurred when releasing allocation {}",
                    allocation_id
                ))),
            };
        })
        .await
    }

    pub async fn total_remaining_allocation(
        &self,
        platform: String,
        address: String,
        after_timestamp: NaiveDateTime,
    ) -> DbResult<BigDecimal> {
        readonly_transaction(self.pool, move |conn| {
            let total_remaining_amount = dsl::pay_allocation
                .select(dsl::remaining_amount)
                .filter(dsl::payment_platform.eq(platform))
                .filter(dsl::address.eq(address))
                .filter(dsl::released.eq(false))
                .filter(dsl::timestamp.gt(after_timestamp))
                .get_results::<BigDecimalField>(conn)?
                .sum();

            Ok(total_remaining_amount)
        })
        .await
    }
}

pub enum AllocationStatus {
    Active(Allocation),
    Gone,
    NotFound,
}

pub enum AllocationReleaseStatus {
    Gone,
    NotFound,
    Released,
}<|MERGE_RESOLUTION|>--- conflicted
+++ resolved
@@ -63,7 +63,6 @@
         .await
     }
 
-<<<<<<< HEAD
     pub async fn spend_from_allocation(
         &self,
         allocation_id: String,
@@ -75,14 +74,7 @@
         .await
     }
 
-    pub async fn get(
-        &self,
-        allocation_id: String,
-        owner_id: NodeId,
-    ) -> DbResult<Option<Allocation>> {
-=======
     pub async fn get(&self, allocation_id: String, owner_id: NodeId) -> DbResult<AllocationStatus> {
->>>>>>> 73fbb820
         readonly_transaction(self.pool, move |conn| {
             let allocation: Option<ReadObj> = dsl::pay_allocation
                 .filter(dsl::owner_id.eq(owner_id))
