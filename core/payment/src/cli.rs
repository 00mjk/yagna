// External crates
use bigdecimal::BigDecimal;
use chrono::{DateTime, Utc};
use std::str::FromStr;
use std::time::UNIX_EPOCH;
use structopt::*;

// Workspace uses
use ya_core_model::{identity as id_api, payment::local as pay};
use ya_service_api::{CliCtx, CommandOutput, ResponseTable};
use ya_service_bus::{typed as bus, RpcEndpoint};

// Local uses
use crate::accounts::{init_account, Account, SendMode};
use crate::wallet;
use ya_core_model::driver::BatchMode;

/// Payment management.
#[derive(StructOpt, Debug)]
pub enum PaymentCli {
    /// List active payment accounts
    Accounts,

    /// Supply payment account with funds
    Fund {
        #[structopt(flatten)]
        account: pay::AccountCli,
    },

    /// Initialize payment account (i.e. make it ready for sending/receiving funds)
    Init {
        #[structopt(flatten)]
        account: pay::AccountCli,
        #[structopt(long, help = "Initialize account for sending")]
        sender: bool,
        #[structopt(long, help = "Batching interval")]
        send_interval: Option<humantime::Duration>,
        #[structopt(long, help = "Initialize account for receiving")]
        receiver: bool,
    },

    /// Display account balance and a summary of sent/received payments
    Status {
        #[structopt(flatten)]
        account: pay::AccountCli,
<<<<<<< HEAD
        #[structopt(long)]
=======
        #[structopt(long, help = "Display account balance for the given time period")]
>>>>>>> 9deaa40b
        last: Option<humantime::Duration>,
    },

    /// Enter layer 2 (deposit funds to layer 2 network)
    Enter {
        #[structopt(flatten)]
        account: pay::AccountCli,
        #[structopt(long)]
        amount: String,
    },

    /// Exit layer 2 (withdraw funds to Ethereum)
    Exit {
        #[structopt(flatten)]
        account: pay::AccountCli,
        #[structopt(
            long,
            help = "Optional address to exit to [default: <DEFAULT_IDENTITY>]"
        )]
        to_address: Option<String>,
        #[structopt(long, help = "Optional amount to exit [default: <ALL_FUNDS>]")]
        amount: Option<String>,

        #[structopt(long)]
        check_only: bool,

        #[structopt(long)]
        fee_limit: Option<BigDecimal>,
    },

    Transfer {
        #[structopt(flatten)]
        account: pay::AccountCli,
        #[structopt(long, help = "Recipient address")]
        to_address: String,
        #[structopt(long, help = "Amount in GLM for example 1.45")]
        amount: String,
        #[structopt(long, help = "Override gas price (in Gwei)", default_value = "auto")]
        gas_price: String,
        #[structopt(
            long,
            help = "Override maximum gas price (in Gwei)",
            default_value = "auto"
        )]
        max_gas_price: String,
        #[structopt(
            long,
            help = "Override gas limit (at least 48000 to account with GLM, 60000 to new account without GLM)",
            default_value = "auto"
        )]
        gas_limit: String,
    },
    Invoice {
        address: Option<String>,
        #[structopt(subcommand)]
        command: InvoiceCommand,
    },

    /// List registered drivers, networks, tokens and platforms
    Drivers,

    /// Clear all existing allocations
    ReleaseAllocations,
}

#[derive(StructOpt, Debug)]
pub enum InvoiceCommand {
    Status {
        #[structopt(long, help = "Display invoice status from the given period of time")]
        last: Option<humantime::Duration>,
    },
}

impl PaymentCli {
    pub async fn run_command(self, ctx: &CliCtx) -> anyhow::Result<CommandOutput> {
        match self {
            PaymentCli::Fund { account } => CommandOutput::object(
                wallet::fund(
                    resolve_address(account.address()).await?,
                    account.driver(),
                    Some(account.network()),
                    None,
                )
                .await?,
            ),
            PaymentCli::Init {
                account,
                sender,
                send_interval,
                receiver,
            } => {
                let send = match send_interval {
                    Some(v) => SendMode::Batch(BatchMode::Auto {
                        internal: v.into(),
                        min_amount: Default::default(),
                        max_delay: Default::default(),
                    }),
                    None => SendMode::Simple(sender),
                };

                let account = Account {
                    driver: account.driver(),
                    address: resolve_address(account.address()).await?,
                    network: Some(account.network()),
                    token: None, // Use default -- we don't yet support other tokens than GLM
                    send,
                    receive: receiver,
                };
                init_account(account).await?;
                Ok(CommandOutput::NoOutput)
            }
            PaymentCli::Status { account, last } => {
                let address = resolve_address(account.address()).await?;
                let timestamp = last
                    .map(|d| Utc::now() - chrono::Duration::seconds(d.as_secs() as i64))
                    .unwrap_or(DateTime::from(UNIX_EPOCH))
                    .timestamp();
                let status = bus::service(pay::BUS_ID)
                    .call(pay::GetStatus {
                        address: address.clone(),
                        driver: account.driver(),
                        network: Some(account.network()),
                        token: None,
<<<<<<< HEAD
                        since: last.map(|d| {
                            chrono::Utc::now() - chrono::Duration::seconds(d.as_secs() as i64)
                        }),
=======
                        after_timestamp: timestamp,
>>>>>>> 9deaa40b
                    })
                    .await??;
                if ctx.json_output {
                    return CommandOutput::object(status);
                }

                Ok(ResponseTable {
                    columns: vec![
                        "platform".to_owned(),
                        "total amount".to_owned(),
                        "reserved".to_owned(),
                        "amount".to_owned(),
                        "incoming".to_owned(),
                        "outgoing".to_owned(),
                    ],
                    values: vec![
                        serde_json::json! {[
                            format!("token: {}", status.token),
                            format!("{} {}", status.amount, status.token),
                            format!("{} {}", status.reserved, status.token),
                            "requested",
                            format!("{} {}", status.incoming.requested.total_amount - &status.incoming.accepted.total_amount, status.token),
                            format!("{} {}", status.outgoing.requested.total_amount - &status.outgoing.accepted.total_amount, status.token),
                        ]},
                        serde_json::json! {[
                            format!("driver: {}", status.driver),
                            "",
                            "",
                            "accepted",
                            format!("{} {}", status.incoming.accepted.total_amount-&status.incoming.confirmed.total_amount, status.token),
                            format!("{} {}", status.outgoing.accepted.total_amount-&status.outgoing.confirmed.total_amount, status.token),
                        ]},
                        serde_json::json! {[
                            format!("network: {}", status.network),
                            "",
                            "",
                            "paid",
                            format!("{} {}", status.incoming.confirmed.total_amount, status.token),
                            format!("{} {}", status.outgoing.confirmed.total_amount, status.token),
                        ]},
                        serde_json::json! {[
                            "",
                            "",
                            "",
                            "overdue",
                            if let Some(overdue) =status.incoming.overdue {
                              format!("{} {}", overdue.total_amount, status.token)
                            } else {
                                Default::default()
                            },
                            String::default(),
                        ]},
                    ],
                }
                .with_header(format!("\nStatus for account: {}\n", address)))
            }
            PaymentCli::Accounts => {
                let accounts = bus::service(pay::BUS_ID)
                    .call(pay::GetAccounts {})
                    .await??;
                if ctx.json_output {
                    return CommandOutput::object(accounts);
                }

                Ok(ResponseTable {
                    columns: vec![
                        "address".to_owned(),
                        "driver".to_owned(),
                        "network".to_owned(),
                        "token".to_owned(),
                        "send".to_owned(),
                        "recv".to_owned(),
                    ],
                    values: accounts
                        .into_iter()
                        .map(|account| {
                            serde_json::json! {[
                                account.address,
                                account.driver,
                                account.network,
                                account.token,
                                if account.send { "X" } else { "" },
                                if account.receive { "X" } else { "" }
                            ]}
                        })
                        .collect(),
                }
                .into())
            }
            PaymentCli::Invoice {
                address,
                command: InvoiceCommand::Status { last },
            } => {
                let seconds = last.map(|d| d.as_secs() as i64).unwrap_or(3600);
                let address = resolve_address(address).await?;
                CommandOutput::object(
                    bus::service(pay::BUS_ID)
                        .call(pay::GetInvoiceStats::new(
                            address.parse()?,
                            Utc::now() + chrono::Duration::seconds(-seconds),
                        ))
                        .await??,
                )
            }
            PaymentCli::Enter { account, amount } => CommandOutput::object(
                wallet::enter(
                    BigDecimal::from_str(&amount)?,
                    resolve_address(account.address()).await?,
                    account.driver(),
                    Some(account.network()),
                    None,
                )
                .await?,
            ),
            PaymentCli::Exit {
                account,
                to_address,
                amount,
                fee_limit,
                check_only,
            } => {
                let amount = match amount {
                    None => None,
                    Some(a) => Some(BigDecimal::from_str(&a)?),
                };
                if check_only {
                    return CommandOutput::object(
                        wallet::exit_fee(
                            resolve_address(account.address()).await?,
                            to_address,
                            amount,
                            account.driver(),
                            Some(account.network()),
                            None,
                        )
                        .await?,
                    );
                } else {
                    CommandOutput::object(
                        wallet::exit(
                            resolve_address(account.address()).await?,
                            to_address,
                            amount,
                            account.driver(),
                            Some(account.network()),
                            None,
                            fee_limit,
                        )
                        .await?,
                    )
                }
            }
            PaymentCli::Transfer {
                account,
                to_address,
                amount,
                gas_price,
                max_gas_price,
                gas_limit,
            } => {
                let address = resolve_address(account.address()).await?;
                let amount = BigDecimal::from_str(&amount)?;

                let gas_price = if gas_price.is_empty() || gas_price == "auto" {
                    None
                } else {
                    Some(BigDecimal::from_str(&gas_price)?)
                };
                let max_gas_price = if max_gas_price.is_empty() || max_gas_price == "auto" {
                    None
                } else {
                    Some(BigDecimal::from_str(&max_gas_price)?)
                };

                let gas_limit = if gas_limit.is_empty() || gas_limit == "auto" {
                    None
                } else {
                    Some(u32::from_str(&gas_limit)?)
                };

                CommandOutput::object(
                    wallet::transfer(
                        address,
                        to_address,
                        amount,
                        account.driver(),
                        Some(account.network()),
                        None,
                        gas_price,
                        max_gas_price,
                        gas_limit,
                    )
                    .await?,
                )
            }
            PaymentCli::Drivers => {
                let drivers = bus::service(pay::BUS_ID).call(pay::GetDrivers {}).await??;
                if ctx.json_output {
                    return CommandOutput::object(drivers);
                }
                Ok(ResponseTable { columns: vec![
                        "driver".to_owned(),
                        "network".to_owned(),
                        "default?".to_owned(),
                        "token".to_owned(),
                        "default?".to_owned(),
                        "platform".to_owned(),
                    ], values: drivers
                        .iter()
                        .flat_map(|(driver, dd)| {
                            dd.networks
                                .iter()
                                .flat_map(|(network, n)| {
                                    n.tokens
                                        .iter()
                                        .map(|(token, platform)|
                                            serde_json::json! {[
                                                driver,
                                                network,
                                                if &dd.default_network == network { "X" } else { "" },
                                                token,
                                                if &n.default_token == token { "X" } else { "" },
                                                platform,
                                            ]}
                                        )
                                        .collect::<Vec<serde_json::Value>>()
                                })
                                .collect::<Vec<serde_json::Value>>()
                        })
                        .collect()
                }.into())
            }
            PaymentCli::ReleaseAllocations => CommandOutput::object(
                bus::service(pay::BUS_ID)
                    .call(pay::ReleaseAllocations {})
                    .await??,
            ),
        }
    }
}

async fn resolve_address(address: Option<String>) -> anyhow::Result<String> {
    if let Some(id) = address {
        return Ok(id);
    }

    let id = bus::service(id_api::BUS_ID)
        .send(id_api::Get::ByDefault)
        .await??;

    if let Some(id) = id {
        return Ok(id.node_id.to_string());
    }

    anyhow::bail!("Default identity not found")
}<|MERGE_RESOLUTION|>--- conflicted
+++ resolved
@@ -43,11 +43,7 @@
     Status {
         #[structopt(flatten)]
         account: pay::AccountCli,
-<<<<<<< HEAD
         #[structopt(long)]
-=======
-        #[structopt(long, help = "Display account balance for the given time period")]
->>>>>>> 9deaa40b
         last: Option<humantime::Duration>,
     },
 
@@ -171,13 +167,7 @@
                         driver: account.driver(),
                         network: Some(account.network()),
                         token: None,
-<<<<<<< HEAD
-                        since: last.map(|d| {
-                            chrono::Utc::now() - chrono::Duration::seconds(d.as_secs() as i64)
-                        }),
-=======
                         after_timestamp: timestamp,
->>>>>>> 9deaa40b
                     })
                     .await??;
                 if ctx.json_output {
