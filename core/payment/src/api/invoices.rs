// Extrnal crates
use actix_web::web::{get, post, Data, Json, Path, Query};
use actix_web::{HttpResponse, Scope};
use serde_json::value::Value::Null;
use std::time::Instant;

// Workspace uses
use metrics::{counter, timing};
use ya_client_model::payment::*;
use ya_core_model::payment::local::{SchedulePayment, BUS_ID as LOCAL_SERVICE};
use ya_core_model::payment::public::{
    AcceptInvoice, AcceptRejectError, CancelError, CancelInvoice, SendError, SendInvoice,
    BUS_ID as PUBLIC_SERVICE,
};
use ya_core_model::payment::RpcMessageError;
use ya_net::RemoteEndpoint;
use ya_persistence::executor::DbExecutor;
use ya_persistence::types::Role;
use ya_service_api_web::middleware::Identity;
use ya_service_bus::timeout::IntoTimeoutFuture;
use ya_service_bus::{typed as bus, RpcEndpoint};

// Local uses
use crate::dao::*;
use crate::error::{DbError, Error};
use crate::utils::provider::get_agreement_id;
use crate::utils::*;

pub fn register_endpoints(scope: Scope) -> Scope {
    scope
        // Shared
        .route("/invoices", get().to(get_invoices))
        .route("/invoices/{invoice_id}", get().to(get_invoice))
        .route(
            "/invoices/{invoice_id}/payments",
            get().to(get_invoice_payments),
        )
        .route("/invoiceEvents", get().to(get_invoice_events))
        // Provider
        .route("/invoices", post().to(issue_invoice))
        .route("/invoices/{invoice_id}/send", post().to(send_invoice))
        .route("/invoices/{invoice_id}/cancel", post().to(cancel_invoice))
        // Requestor
        .route("/invoices/{invoice_id}/accept", post().to(accept_invoice))
        .route("/invoices/{invoice_id}/reject", post().to(reject_invoice))
}

async fn get_invoices(
    db: Data<DbExecutor>,
    query: Query<params::FilterParams>,
    id: Identity,
) -> HttpResponse {
    let node_id = id.identity;
    let after_timestamp = query.after_timestamp.map(|d| d.naive_utc());
    let max_items = query.max_items;
    let dao: InvoiceDao = db.as_dao();
    match dao
        .get_for_node_id(node_id, after_timestamp, max_items)
        .await
    {
        Ok(invoices) => response::ok(invoices),
        Err(e) => response::server_error(&e),
    }
}

async fn get_invoice(
    db: Data<DbExecutor>,
    path: Path<params::InvoiceId>,
    id: Identity,
) -> HttpResponse {
    let invoice_id = path.invoice_id.clone();
    let node_id = id.identity;
    let dao: InvoiceDao = db.as_dao();
    match dao.get(invoice_id, node_id).await {
        Ok(Some(invoice)) => response::ok(invoice),
        Ok(None) => response::not_found(),
        Err(e) => response::server_error(&e),
    }
}

async fn get_invoice_payments(db: Data<DbExecutor>, path: Path<params::InvoiceId>) -> HttpResponse {
    response::not_implemented() // TODO
}

async fn get_invoice_events(
    db: Data<DbExecutor>,
    query: Query<params::EventParams>,
    id: Identity,
) -> HttpResponse {
    let node_id = id.identity;
    let timeout_secs = query.timeout.unwrap_or(params::DEFAULT_EVENT_TIMEOUT);
    let after_timestamp = query.after_timestamp.map(|d| d.naive_utc());
    let max_events = query.max_events;
    let app_session_id = &query.app_session_id;

    let dao: InvoiceEventDao = db.as_dao();
    let getter = || async {
        dao.get_for_node_id(
            node_id.clone(),
            after_timestamp.clone(),
            max_events.clone(),
            app_session_id.clone(),
        )
        .await
    };

    match listen_for_events(getter, timeout_secs).await {
        Ok(events) => response::ok(events),
        Err(e) => response::server_error(&e),
    }
}

// Provider

async fn issue_invoice(db: Data<DbExecutor>, body: Json<NewInvoice>, id: Identity) -> HttpResponse {
    let invoice = body.into_inner();
    let agreement_id = invoice.agreement_id.clone();
    let activity_ids = invoice.activity_ids.clone().unwrap_or_default();

    let agreement = match get_agreement(agreement_id.clone(), ya_core_model::Role::Provider).await {
        Ok(Some(agreement)) => agreement,
        Ok(None) => {
            return response::bad_request(&format!("Agreement not found: {}", agreement_id))
        }
        Err(e) => return response::server_error(&e),
    };

    for activity_id in activity_ids.iter() {
        match get_agreement_id(activity_id.clone(), ya_core_model::Role::Provider).await {
            Ok(Some(id)) if id != agreement_id => {
                return response::bad_request(&format!(
                    "Activity {} belongs to agreement {} not {}",
                    activity_id, id, agreement_id
                ));
            }
            Ok(None) => {
                return response::bad_request(&format!("Activity not found: {}", activity_id))
            }
            Err(e) => return response::server_error(&e),
            _ => (),
        }
    }

    let node_id = id.identity;
    if &node_id != agreement.provider_id() {
        return response::unauthorized();
    }

    match async move {
        db.as_dao::<AgreementDao>()
            .create_if_not_exists(agreement, node_id, Role::Provider)
            .await?;

        let dao: ActivityDao = db.as_dao();
        for activity_id in activity_ids {
            dao.create_if_not_exists(activity_id, node_id, Role::Provider, agreement_id.clone())
                .await?;
        }

        let dao: InvoiceDao = db.as_dao();
        let invoice_id = dao.create_new(invoice, node_id).await?;
        let invoice = dao.get(invoice_id, node_id).await?;

        counter!("payment.invoices.provider.issued", 1);
        Ok(invoice)
    }
    .await
    {
        Ok(Some(invoice)) => response::created(invoice),
        Ok(None) => response::server_error(&"Database error"),
        Err(DbError::Query(e)) => response::bad_request(&e),
        Err(e) => response::server_error(&e),
    }
}

async fn send_invoice(
    db: Data<DbExecutor>,
    path: Path<params::InvoiceId>,
    query: Query<params::Timeout>,
    id: Identity,
) -> HttpResponse {
    let start = Instant::now();

    let invoice_id = path.invoice_id.clone();
    let node_id = id.identity;
    let dao: InvoiceDao = db.as_dao();

    log::debug!("Requested send invoice [{}]", invoice_id);
<<<<<<< HEAD
=======
    counter!("payment.invoices.provider.sent.call", 1);
>>>>>>> c22e9761

    let invoice = match dao.get(invoice_id.clone(), node_id).await {
        Ok(Some(invoice)) => invoice,
        Ok(None) => return response::not_found(),
        Err(e) => return response::server_error(&e),
    };

    if invoice.status != DocumentStatus::Issued {
        return response::ok(Null); // Invoice has been already sent
    }
    let timeout = query.timeout.unwrap_or(params::DEFAULT_ACK_TIMEOUT);

<<<<<<< HEAD
    let result = with_timeout(timeout, async move {
=======
    let result = async move {
>>>>>>> c22e9761
        match async move {
            log::debug!(
                "Sending invoice [{}] to [{}].",
                invoice_id,
                invoice.recipient_id
            );

            ya_net::from(node_id)
                .to(invoice.recipient_id)
                .service(PUBLIC_SERVICE)
                .call(SendInvoice(invoice))
                .await??;
            dao.mark_received(invoice_id, node_id).await?;
            Ok(())
        }
        .timeout(Some(timeout))
        .await
        {
<<<<<<< HEAD
            Ok(_) => {
                log::info!("Invoice [{}] sent.", path.invoice_id);
                response::ok(Null)
            }
            Err(Error::Rpc(RpcMessageError::Send(SendError::BadRequest(e)))) => {
=======
            Ok(Ok(_)) => {
                log::info!("Invoice [{}] sent.", path.invoice_id);
                counter!("payment.invoices.provider.sent", 1);
                response::ok(Null)
            }
            Ok(Err(Error::Rpc(RpcMessageError::Send(SendError::BadRequest(e))))) => {
>>>>>>> c22e9761
                response::bad_request(&e)
            }
            Ok(Err(e)) => response::server_error(&e),
            Err(_) => response::timeout(&"Timeout sending Invoice to remote Node."),
        }
<<<<<<< HEAD
    })
=======
    }
>>>>>>> c22e9761
    .await;

    timing!("payment.invoices.provider.sent.time", start, Instant::now());
    result
}

async fn cancel_invoice(
    db: Data<DbExecutor>,
    path: Path<params::InvoiceId>,
    query: Query<params::Timeout>,
    id: Identity,
) -> HttpResponse {
    let start = Instant::now();

    let invoice_id = path.invoice_id.clone();
    let node_id = id.identity;
    let dao: InvoiceDao = db.as_dao();

    log::debug!("Requested cancel invoice [{}]", invoice_id);
<<<<<<< HEAD
=======
    counter!("payment.invoices.provider.cancelled.call", 1);
>>>>>>> c22e9761

    let invoice = match dao.get(invoice_id.clone(), node_id).await {
        Ok(Some(invoice)) => invoice,
        Ok(None) => return response::not_found(),
        Err(e) => return response::server_error(&e),
    };

    match invoice.status {
        DocumentStatus::Issued => (),
        DocumentStatus::Received => (),
        DocumentStatus::Rejected => (),
        DocumentStatus::Cancelled => return response::ok(Null),
        DocumentStatus::Accepted | DocumentStatus::Settled | DocumentStatus::Failed => {
            return response::conflict(&"Invoice already accepted by requestor")
        }
    }

    let timeout = query.timeout.unwrap_or(params::DEFAULT_ACK_TIMEOUT);
<<<<<<< HEAD
    let result = with_timeout(timeout, async move {
=======
    let result = async move {
>>>>>>> c22e9761
        match async move {
            log::debug!(
                "Canceling invoice [{}] sent to [{}].",
                invoice_id,
                invoice.recipient_id
            );

            ya_net::from(node_id)
                .to(invoice.recipient_id)
                .service(PUBLIC_SERVICE)
                .call(CancelInvoice {
                    invoice_id: invoice_id.clone(),
                    recipient_id: invoice.recipient_id,
                })
                .await??;
            dao.cancel(invoice_id, node_id).await?;
            Ok(())
        }
        .timeout(Some(timeout))
        .await
        {
<<<<<<< HEAD
            Ok(_) => {
                log::info!("Invoice [{}] cancelled.", path.invoice_id);
                response::ok(Null)
            }
            Err(Error::Rpc(RpcMessageError::Cancel(CancelError::Conflict))) => {
=======
            Ok(Ok(_)) => {
                counter!("payment.invoices.provider.cancelled", 1);
                log::info!("Invoice [{}] cancelled.", path.invoice_id);
                response::ok(Null)
            }
            Ok(Err(Error::Rpc(RpcMessageError::Cancel(CancelError::Conflict)))) => {
>>>>>>> c22e9761
                response::conflict(&"Invoice already accepted by requestor")
            }
            Ok(Err(e)) => response::server_error(&e),
            Err(_) => response::timeout(&"Timeout canceling Invoice on remote Node."),
        }
<<<<<<< HEAD
    })
=======
    }
>>>>>>> c22e9761
    .await;

    timing!(
        "payment.invoices.provider.cancelled.time",
        start,
        Instant::now()
    );
    result
}

// Requestor

async fn accept_invoice(
    db: Data<DbExecutor>,
    path: Path<params::InvoiceId>,
    query: Query<params::Timeout>,
    body: Json<Acceptance>,
    id: Identity,
) -> HttpResponse {
    let start = Instant::now();

    let invoice_id = path.invoice_id.clone();
    let node_id = id.identity;
    let acceptance = body.into_inner();
    let allocation_id = acceptance.allocation_id.clone();

    log::debug!("Requested accept invoice [{}]", invoice_id);
<<<<<<< HEAD
=======
    counter!("payment.invoices.requestor.accepted.call", 1);
>>>>>>> c22e9761

    let dao: InvoiceDao = db.as_dao();

    log::trace!("Querying DB for Invoice [{}]", invoice_id);
    let invoice = match dao.get(invoice_id.clone(), node_id).await {
        Ok(Some(invoice)) => invoice,
        Ok(None) => return response::not_found(),
        Err(e) => return response::server_error(&e),
    };

    if invoice.amount != acceptance.total_amount_accepted {
        return response::bad_request(&"Invalid amount accepted");
    }

    match invoice.status {
        DocumentStatus::Received => (),
        DocumentStatus::Rejected => (),
        DocumentStatus::Failed => (),
        DocumentStatus::Accepted => return response::ok(Null),
        DocumentStatus::Settled => return response::ok(Null),
        DocumentStatus::Cancelled => return response::bad_request(&"Invoice cancelled"),
        DocumentStatus::Issued => return response::server_error(&"Illegal status: issued"),
    }

    let agreement_id = invoice.agreement_id.clone();
    log::trace!(
        "Querying DB for Agreement [{}] for Invoice [{}]",
        agreement_id,
        invoice_id
    );
    let agreement = match db
        .as_dao::<AgreementDao>()
        .get(agreement_id.clone(), node_id)
        .await
    {
        Ok(Some(agreement)) => agreement,
        Ok(None) => {
            return response::server_error(&format!("Agreement {} not found", agreement_id))
        }
        Err(e) => return response::server_error(&e),
    };
    let amount_to_pay = &invoice.amount - &agreement.total_amount_scheduled.0;

    log::trace!(
        "Querying DB for Allocation [{}] for Invoice [{}]",
        allocation_id,
        invoice_id
    );
    let allocation = match db
        .as_dao::<AllocationDao>()
        .get(allocation_id.clone(), node_id)
        .await
    {
        Ok(Some(allocation)) => allocation,
        Ok(None) => {
            return response::bad_request(&format!("Allocation {} not found", allocation_id))
        }
        Err(e) => return response::server_error(&e),
    };
    if amount_to_pay > allocation.remaining_amount {
        let msg = format!(
            "Not enough funds. Allocated: {} Needed: {}",
            allocation.remaining_amount, amount_to_pay
        );
        return response::bad_request(&msg);
    }

    let timeout = query.timeout.unwrap_or(params::DEFAULT_ACK_TIMEOUT);
<<<<<<< HEAD
    let result = with_timeout(timeout, async move {
=======
    let result = async move {
>>>>>>> c22e9761
        let issuer_id = invoice.issuer_id;
        let accept_msg = AcceptInvoice::new(invoice_id.clone(), acceptance, issuer_id);
        let schedule_msg = SchedulePayment::from_invoice(invoice, allocation_id, amount_to_pay);
        match async move {
            log::debug!("Sending AcceptInvoice [{}] to [{}]", invoice_id, issuer_id);
            ya_net::from(node_id)
                .to(issuer_id)
                .service(PUBLIC_SERVICE)
                .call(accept_msg)
                .await??;
            if let Some(msg) = schedule_msg {
                log::trace!("Calling SchedulePayment [{}] locally", invoice_id);
                bus::service(LOCAL_SERVICE).send(msg).await??;
            }
            log::trace!("Accepting Invoice [{}] in DB", invoice_id);
            dao.accept(invoice_id.clone(), node_id).await?;
            log::trace!("Invoice accepted successfully for [{}]", invoice_id);
            Ok(())
        }
        .timeout(Some(timeout))
        .await
        {
<<<<<<< HEAD
            Ok(_) => {
                log::info!("Invoice [{}] accepted.", path.invoice_id);
                response::ok(Null)
            }
            Err(Error::Rpc(RpcMessageError::AcceptReject(AcceptRejectError::BadRequest(e)))) => {
                return response::bad_request(&e)
=======
            Ok(Ok(_)) => {
                counter!("payment.invoices.requestor.accepted", 1);
                log::info!("Invoice [{}] accepted.", path.invoice_id);
                response::ok(Null)
>>>>>>> c22e9761
            }
            Ok(Err(Error::Rpc(RpcMessageError::AcceptReject(AcceptRejectError::BadRequest(
                e,
            ))))) => return response::bad_request(&e),
            Ok(Err(e)) => return response::server_error(&e),
            Err(_) => response::timeout(&"Timeout accepting Invoice on remote Node."),
        }
<<<<<<< HEAD
    })
=======
    }
>>>>>>> c22e9761
    .await;

    timing!(
        "payment.invoices.requestor.accepted.time",
        start,
        Instant::now()
    );
    result
}

async fn reject_invoice(
    db: Data<DbExecutor>,
    path: Path<params::InvoiceId>,
    query: Query<params::Timeout>,
    body: Json<Rejection>,
) -> HttpResponse {
    response::not_implemented() // TODO
}<|MERGE_RESOLUTION|>--- conflicted
+++ resolved
@@ -186,10 +186,7 @@
     let dao: InvoiceDao = db.as_dao();
 
     log::debug!("Requested send invoice [{}]", invoice_id);
-<<<<<<< HEAD
-=======
     counter!("payment.invoices.provider.sent.call", 1);
->>>>>>> c22e9761
 
     let invoice = match dao.get(invoice_id.clone(), node_id).await {
         Ok(Some(invoice)) => invoice,
@@ -202,11 +199,7 @@
     }
     let timeout = query.timeout.unwrap_or(params::DEFAULT_ACK_TIMEOUT);
 
-<<<<<<< HEAD
-    let result = with_timeout(timeout, async move {
-=======
     let result = async move {
->>>>>>> c22e9761
         match async move {
             log::debug!(
                 "Sending invoice [{}] to [{}].",
@@ -225,30 +218,18 @@
         .timeout(Some(timeout))
         .await
         {
-<<<<<<< HEAD
-            Ok(_) => {
-                log::info!("Invoice [{}] sent.", path.invoice_id);
-                response::ok(Null)
-            }
-            Err(Error::Rpc(RpcMessageError::Send(SendError::BadRequest(e)))) => {
-=======
             Ok(Ok(_)) => {
                 log::info!("Invoice [{}] sent.", path.invoice_id);
                 counter!("payment.invoices.provider.sent", 1);
                 response::ok(Null)
             }
             Ok(Err(Error::Rpc(RpcMessageError::Send(SendError::BadRequest(e))))) => {
->>>>>>> c22e9761
                 response::bad_request(&e)
             }
             Ok(Err(e)) => response::server_error(&e),
             Err(_) => response::timeout(&"Timeout sending Invoice to remote Node."),
         }
-<<<<<<< HEAD
-    })
-=======
-    }
->>>>>>> c22e9761
+    }
     .await;
 
     timing!("payment.invoices.provider.sent.time", start, Instant::now());
@@ -268,10 +249,7 @@
     let dao: InvoiceDao = db.as_dao();
 
     log::debug!("Requested cancel invoice [{}]", invoice_id);
-<<<<<<< HEAD
-=======
     counter!("payment.invoices.provider.cancelled.call", 1);
->>>>>>> c22e9761
 
     let invoice = match dao.get(invoice_id.clone(), node_id).await {
         Ok(Some(invoice)) => invoice,
@@ -290,11 +268,7 @@
     }
 
     let timeout = query.timeout.unwrap_or(params::DEFAULT_ACK_TIMEOUT);
-<<<<<<< HEAD
-    let result = with_timeout(timeout, async move {
-=======
     let result = async move {
->>>>>>> c22e9761
         match async move {
             log::debug!(
                 "Canceling invoice [{}] sent to [{}].",
@@ -316,30 +290,18 @@
         .timeout(Some(timeout))
         .await
         {
-<<<<<<< HEAD
-            Ok(_) => {
-                log::info!("Invoice [{}] cancelled.", path.invoice_id);
-                response::ok(Null)
-            }
-            Err(Error::Rpc(RpcMessageError::Cancel(CancelError::Conflict))) => {
-=======
             Ok(Ok(_)) => {
                 counter!("payment.invoices.provider.cancelled", 1);
                 log::info!("Invoice [{}] cancelled.", path.invoice_id);
                 response::ok(Null)
             }
             Ok(Err(Error::Rpc(RpcMessageError::Cancel(CancelError::Conflict)))) => {
->>>>>>> c22e9761
                 response::conflict(&"Invoice already accepted by requestor")
             }
             Ok(Err(e)) => response::server_error(&e),
             Err(_) => response::timeout(&"Timeout canceling Invoice on remote Node."),
         }
-<<<<<<< HEAD
-    })
-=======
-    }
->>>>>>> c22e9761
+    }
     .await;
 
     timing!(
@@ -367,10 +329,7 @@
     let allocation_id = acceptance.allocation_id.clone();
 
     log::debug!("Requested accept invoice [{}]", invoice_id);
-<<<<<<< HEAD
-=======
     counter!("payment.invoices.requestor.accepted.call", 1);
->>>>>>> c22e9761
 
     let dao: InvoiceDao = db.as_dao();
 
@@ -439,11 +398,7 @@
     }
 
     let timeout = query.timeout.unwrap_or(params::DEFAULT_ACK_TIMEOUT);
-<<<<<<< HEAD
-    let result = with_timeout(timeout, async move {
-=======
     let result = async move {
->>>>>>> c22e9761
         let issuer_id = invoice.issuer_id;
         let accept_msg = AcceptInvoice::new(invoice_id.clone(), acceptance, issuer_id);
         let schedule_msg = SchedulePayment::from_invoice(invoice, allocation_id, amount_to_pay);
@@ -466,19 +421,10 @@
         .timeout(Some(timeout))
         .await
         {
-<<<<<<< HEAD
-            Ok(_) => {
-                log::info!("Invoice [{}] accepted.", path.invoice_id);
-                response::ok(Null)
-            }
-            Err(Error::Rpc(RpcMessageError::AcceptReject(AcceptRejectError::BadRequest(e)))) => {
-                return response::bad_request(&e)
-=======
             Ok(Ok(_)) => {
                 counter!("payment.invoices.requestor.accepted", 1);
                 log::info!("Invoice [{}] accepted.", path.invoice_id);
                 response::ok(Null)
->>>>>>> c22e9761
             }
             Ok(Err(Error::Rpc(RpcMessageError::AcceptReject(AcceptRejectError::BadRequest(
                 e,
@@ -486,11 +432,7 @@
             Ok(Err(e)) => return response::server_error(&e),
             Err(_) => response::timeout(&"Timeout accepting Invoice on remote Node."),
         }
-<<<<<<< HEAD
-    })
-=======
-    }
->>>>>>> c22e9761
+    }
     .await;
 
     timing!(
