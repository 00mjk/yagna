--- conflicted
+++ resolved
@@ -202,16 +202,6 @@
 ) {
     tokio::task::spawn(async move {
         if let Some(timeout) = allocation_timeout {
-<<<<<<< HEAD
-            let timestamp = timeout.timestamp() - Utc::now().timestamp();
-            let mut deadline = 0u64;
-
-            if timestamp.is_positive() {
-                deadline = timestamp as u64;
-            }
-
-            tokio::time::delay_for(Duration::from_secs(deadline)).await;
-=======
             //FIXME when upgrading to tokio 1.0 or greater. In tokio 0.2 timer panics when maximum duration of delay is exceeded.
             let max_duration: i64 = 1 << 35;
 
@@ -225,7 +215,6 @@
                 let timeout = time_diff.min(max_duration) as u64;
                 tokio::time::delay_for(Duration::from_millis(timeout)).await;
             }
->>>>>>> 73fbb820
 
             forced_release_allocation(db, allocation_id, node_id).await;
         }
@@ -242,16 +231,9 @@
         .release(allocation_id.clone(), node_id)
         .await
     {
-<<<<<<< HEAD
-        Ok(true) => {
-            log::info!("Allocation {} released.", allocation_id);
-        }
-        Ok(false) => (),
-=======
         Ok(AllocationReleaseStatus::Released) => {
             log::info!("Allocation {} released.", allocation_id);
         }
->>>>>>> 73fbb820
         Err(e) => {
             log::warn!(
                 "Releasing allocation {} failed. Db error occurred: {}",
@@ -259,9 +241,6 @@
                 e
             );
         }
-<<<<<<< HEAD
-=======
         _ => (),
->>>>>>> 73fbb820
     }
 }