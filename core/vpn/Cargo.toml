--- conflicted
+++ resolved
@@ -33,12 +33,8 @@
 serde_json = "1.0"
 smoltcp = { version = "0.7" }
 thiserror = "1.0"
-<<<<<<< HEAD
 tokio = { version = "1", features = ["time"] }
-=======
-tokio = { version = "0.2.11", features = ["time"] }
 uuid = { version = "0.8", features = ["v4"] }
->>>>>>> 084c8453
 
 [dev-dependencies]
 ya-client = "0.6"
