--- conflicted
+++ resolved
@@ -16,7 +16,6 @@
 };
 
 use crate::network::platform_to_network_token;
-use std::ops::Add;
 
 pub struct Erc20Dao {
     db: DbExecutor,
@@ -101,15 +100,10 @@
             .await
             .map_err(GenericError::new)?;
 
-<<<<<<< HEAD
-        let next_nonce = match max_db {
-            Some(nonce) => nonce.add(1),
-=======
         let max_nonce = list_of_nonces.into_iter().max();
 
         let next_nonce = match max_nonce {
             Some(nonce) => U256::from(nonce + 1),
->>>>>>> 084c8453
             None => U256::from(0),
         };
 
