use std::collections::HashMap;
use std::sync::Arc;

use bigdecimal::BigDecimal;
use chrono::{DateTime, Utc};
use ethabi::Token;
use lazy_static::lazy_static;
use tokio::sync::RwLock;
use uuid::Uuid;
<<<<<<< HEAD
use web3::contract::tokens::Tokenize;
use web3::contract::{Contract, Options};
use web3::transports::Http;
use web3::types::{Bytes, Transaction, TransactionId, TransactionReceipt, H160, H256, U256, U64};
use web3::Web3;

=======
use web3::{
    contract::{Contract, Options},
    error::Error,
    transports::Http,
    types::{Bytes, Transaction, TransactionId, TransactionReceipt, H160, H256, U256, U64},
    Web3,
};
>>>>>>> 73fbb820
use ya_client_model::NodeId;
use ya_payment_driver::db::models::{Network, TransactionEntity, TransactionStatus, TxType};
use ya_payment_driver::utils::big_dec_to_u256;
use ya_payment_driver::{bus, model::GenericError};

use crate::erc20::eth_utils::keccak256_hash;
use crate::erc20::transaction::YagnaRawTransaction;
use crate::erc20::{config, eth_utils};

#[derive(Clone, Debug, thiserror::Error)]
pub enum ClientError {
    #[error("{0}")]
    Web3(#[from] Error),
    #[error("{0}")]
    Other(#[from] GenericError),
}

impl ClientError {
    pub fn new(value: impl std::fmt::Display) -> Self {
        Self::Other(GenericError::new(value))
    }
}

impl From<web3::contract::Error> for ClientError {
    fn from(e: web3::contract::Error) -> Self {
        Self::Other(GenericError::new(e))
    }
}

impl From<ClientError> for GenericError {
    fn from(e: ClientError) -> Self {
        match e {
            ClientError::Other(e) => e,
            ClientError::Web3(e) => GenericError::new(e),
        }
    }
}

pub enum PolygonPriority {
    PolygonPrioritySlow,
    PolygonPriorityFast,
    PolygonPriorityExpress,
}

pub enum PolygonGasPriceMethod {
    PolygonGasPriceStatic,
    PolygonGasPriceDynamic,
}

pub const POLYGON_PREFERRED_GAS_PRICES_SLOW: [f64; 6] = [0.0, 10.01, 15.01, 20.01, 25.01, 30.01];
pub const POLYGON_PREFERRED_GAS_PRICES_FAST: [f64; 3] = [0.0, 30.01, 40.01];
pub const POLYGON_PREFERRED_GAS_PRICES_EXPRESS: [f64; 3] = [0.0, 60.01, 100.01];

lazy_static! {
    pub static ref GLM_FAUCET_GAS: U256 = U256::from(90_000);
    pub static ref GLM_TRANSFER_GAS: U256 = U256::from(55_000);
    pub static ref GLM_POLYGON_GAS_LIMIT: U256 = U256::from(100_000);
    static ref WEB3_CLIENT_MAP: Arc<RwLock<HashMap<String, Web3<Http>>>> = Default::default();
}
const CREATE_FAUCET_FUNCTION: &str = "create";
const BALANCE_ERC20_FUNCTION: &str = "balanceOf";
const TRANSFER_ERC20_FUNCTION: &str = "transfer";
const GET_DOMAIN_SEPARATOR_FUNCTION: &str = "getDomainSeperator";
const GET_NONCE_FUNCTION: &str = "getNonce";

pub fn get_polygon_starting_price() -> f64 {
    match get_polygon_priority() {
        PolygonPriority::PolygonPrioritySlow => POLYGON_PREFERRED_GAS_PRICES_SLOW[1],
        PolygonPriority::PolygonPriorityFast => POLYGON_PREFERRED_GAS_PRICES_FAST[1],
        PolygonPriority::PolygonPriorityExpress => POLYGON_PREFERRED_GAS_PRICES_EXPRESS[1],
    }
}

pub fn get_polygon_maximum_price() -> f64 {
    match get_polygon_gas_price_method() {
        PolygonGasPriceMethod::PolygonGasPriceStatic => match get_polygon_priority() {
            PolygonPriority::PolygonPrioritySlow => {
                POLYGON_PREFERRED_GAS_PRICES_SLOW[POLYGON_PREFERRED_GAS_PRICES_SLOW.len() - 1]
            }
            PolygonPriority::PolygonPriorityFast => {
                POLYGON_PREFERRED_GAS_PRICES_FAST[POLYGON_PREFERRED_GAS_PRICES_FAST.len() - 1]
            }
            PolygonPriority::PolygonPriorityExpress => {
                POLYGON_PREFERRED_GAS_PRICES_EXPRESS[POLYGON_PREFERRED_GAS_PRICES_EXPRESS.len() - 1]
            }
        },
        PolygonGasPriceMethod::PolygonGasPriceDynamic => get_polygon_max_gas_price_dynamic(),
    }
}

pub fn get_polygon_max_gas_price_dynamic() -> f64 {
    return std::env::var("POLYGON_MAX_GAS_PRICE_DYNAMIC")
        .ok()
        .and_then(|v| v.parse().ok())
        .unwrap_or(1000.0f64);
}

pub fn get_polygon_gas_price_method() -> PolygonGasPriceMethod {
    match std::env::var("POLYGON_GAS_PRICE_METHOD")
        .ok()
        .map(|v| v.to_lowercase())
        .as_ref()
        .map(AsRef::as_ref) // Option<&str>
    {
        Some("static") => PolygonGasPriceMethod::PolygonGasPriceStatic,
        Some("dynamic") => PolygonGasPriceMethod::PolygonGasPriceDynamic,
        _ => PolygonGasPriceMethod::PolygonGasPriceDynamic,
    }
}

pub fn get_polygon_priority() -> PolygonPriority {
    match std::env::var("POLYGON_PRIORITY")
        .unwrap_or("default".to_string())
        .to_lowercase()
        .as_str()
    {
        "slow" => PolygonPriority::PolygonPrioritySlow,
        "fast" => PolygonPriority::PolygonPriorityFast,
        "express" => PolygonPriority::PolygonPriorityExpress,
        _ => PolygonPriority::PolygonPrioritySlow,
    }
}

pub async fn get_glm_balance(address: H160, network: Network) -> Result<U256, GenericError> {
    with_clients(network, |client| {
        get_glm_balance_with(client, address, network)
    })
    .await
}

async fn get_glm_balance_with(
    client: Web3<Http>,
    address: H160,
    network: Network,
) -> Result<U256, ClientError> {
    let env = get_env(network);
    let glm_contract = prepare_erc20_contract(&client, &env)?;
    glm_contract
        .query(
            BALANCE_ERC20_FUNCTION,
            (address,),
            None,
            Options::default(),
            None,
        )
        .await
        .map_err(Into::into)
}

pub async fn get_balance(address: H160, network: Network) -> Result<U256, GenericError> {
    with_clients(network, |client| get_balance_with(address, client)).await
}

async fn get_balance_with(address: H160, client: Web3<Http>) -> Result<U256, ClientError> {
    client
        .eth()
        .balance(address, None)
        .await
        .map_err(Into::into)
}

pub async fn get_next_nonce_pending(address: H160, network: Network) -> Result<U256, GenericError> {
    with_clients(network, |client| {
        get_next_nonce_pending_with(client, address)
    })
    .await
}

async fn get_next_nonce_pending_with(
    client: Web3<Http>,
    address: H160,
) -> Result<U256, ClientError> {
    client
        .eth()
        .transaction_count(address, Some(web3::types::BlockNumber::Pending))
        .await
        .map_err(Into::into)
}

pub async fn with_clients<T, F, R>(network: Network, mut f: F) -> Result<T, GenericError>
where
    F: FnMut(Web3<Http>) -> R,
    R: futures::Future<Output = Result<T, ClientError>>,
{
    let clients = get_clients(network).await?;
    let mut last_err: Option<ClientError> = None;

    for client in clients {
        match f(client).await {
            Ok(result) => return Ok(result),
            Err(ClientError::Web3(e)) => match e {
                Error::Internal | Error::Recovery(_) | Error::Rpc(_) | Error::Decoder(_) => {
                    return Err(GenericError::new(e))
                }
                _ => continue,
            },
            Err(e) => last_err.replace(e),
        };
    }

    match last_err {
        Some(e) => Err(e.into()),
        _ => Err(GenericError::new("Web3 clients failed.")),
    }
}

pub async fn block_number(network: Network) -> Result<U64, GenericError> {
    with_clients(network, |client| block_number_with(client)).await
}

async fn block_number_with(client: Web3<Http>) -> Result<U64, ClientError> {
    client.eth().block_number().await.map_err(Into::into)
}

pub async fn sign_faucet_tx(
    address: H160,
    network: Network,
    nonce: U256,
) -> Result<TransactionEntity, GenericError> {
    with_clients(network, |client| {
        sign_faucet_tx_with(client, address, network, nonce)
    })
    .await
}

async fn sign_faucet_tx_with(
    client: Web3<Http>,
    address: H160,
    network: Network,
    nonce: U256,
) -> Result<TransactionEntity, ClientError> {
    let env = get_env(network);
    let contract = prepare_glm_faucet_contract(&client, &env)?;
    let contract = match contract {
        Some(c) => c,
        None => {
            return Err(ClientError::new(
                "Failed to get faucet fn, are you on the right network?",
            ))
        }
    };

    let data = eth_utils::contract_encode(&contract, CREATE_FAUCET_FUNCTION, ()).unwrap();
    let gas_price = client.eth().gas_price().await.map_err(GenericError::new)?;
    let tx = YagnaRawTransaction {
        nonce,
        to: Some(contract.address()),
        value: U256::from(0),
        gas_price,
        gas: *GLM_FAUCET_GAS,
        data,
    };
    //let chain_id = network as u64;
    //let node_id = NodeId::from(address.as_ref());
    //let signature = bus::sign(node_id, eth_utils::get_tx_hash(&tx, chain_id)).await?;

    Ok(create_dao_entity(
        nonce,
        address,
        gas_price.to_string(),
        Some(gas_price.to_string()),
        GLM_FAUCET_GAS.as_u32() as i32,
        serde_json::to_string(&tx).map_err(GenericError::new)?,
        network,
        Utc::now(),
        TxType::Faucet,
        None,
    ))
}

pub async fn sign_raw_transfer_transaction(
    address: H160,
    network: Network,
    tx: &YagnaRawTransaction,
) -> Result<Vec<u8>, GenericError> {
    let chain_id = network as u64;
    let node_id = NodeId::from(address.as_ref());
    let signature = bus::sign(node_id, eth_utils::get_tx_hash(&tx, chain_id)).await?;
    Ok(signature)
}

pub async fn sign_hash_of_data(address: H160, hash: Vec<u8>) -> Result<Vec<u8>, GenericError> {
    let node_id = NodeId::from(address.as_ref());

    let signature = bus::sign(node_id, hash).await?;
    Ok(signature)
}

pub async fn prepare_raw_transaction(
    _address: H160,
    recipient: H160,
    amount: U256,
    network: Network,
    nonce: U256,
    gas_price_override: Option<U256>,
    gas_limit_override: Option<u32>,
) -> Result<YagnaRawTransaction, GenericError> {
    with_clients(network, |client| {
        prepare_raw_transaction_with(
            client,
            _address,
            recipient,
            amount,
            network,
            nonce,
            gas_price_override,
            gas_limit_override,
        )
    })
    .await
}

async fn prepare_raw_transaction_with(
    client: Web3<Http>,
    _address: H160,
    recipient: H160,
    amount: U256,
    network: Network,
    nonce: U256,
    gas_price_override: Option<U256>,
    gas_limit_override: Option<u32>,
) -> Result<YagnaRawTransaction, ClientError> {
    let env = get_env(network);
    let contract = prepare_erc20_contract(&client, &env)?;
    let data = eth_utils::contract_encode(&contract, TRANSFER_ERC20_FUNCTION, (recipient, amount))
        .map_err(GenericError::new)?;

    //get gas price from network in not provided
    let gas_price = match gas_price_override {
        Some(gas_price_new) => gas_price_new,
        None => {
            let small_gas_bump = U256::from(1000);
            let mut gas_price_from_network =
                client.eth().gas_price().await.map_err(GenericError::new)?;

            //add small amount of gas to be first in queue
            if gas_price_from_network / 1000 > small_gas_bump {
                gas_price_from_network += small_gas_bump;
            }
            gas_price_from_network
        }
    };

    let gas_limit = match network {
        Network::Polygon => gas_limit_override.map_or(*GLM_POLYGON_GAS_LIMIT, |v| U256::from(v)),
        _ => gas_limit_override.map_or(*GLM_TRANSFER_GAS, |v| U256::from(v)),
    };

    let tx = YagnaRawTransaction {
        nonce,
        to: Some(contract.address()),
        value: U256::from(0),
        gas_price,
        gas: gas_limit,
        data,
    };

    Ok(tx)
}

pub async fn send_tx(signed_tx: Vec<u8>, network: Network) -> Result<H256, GenericError> {
    with_clients(network, |client| send_tx_with(client, signed_tx.clone())).await
}

async fn send_tx_with(client: Web3<Http>, signed_tx: Vec<u8>) -> Result<H256, ClientError> {
    client
        .eth()
        .send_raw_transaction(Bytes::from(signed_tx))
        .await
        .map_err(Into::into)
}

pub struct TransactionChainStatus {
    pub exists_on_chain: bool,
    pub pending: bool,
    pub confirmed: bool,
    pub succeeded: bool,
    pub gas_used: Option<U256>,
    pub gas_price: Option<U256>,
}

pub async fn get_tx_on_chain_status(
    tx_hash: H256,
    current_block: Option<u64>,
    network: Network,
) -> Result<TransactionChainStatus, GenericError> {
    let mut res = TransactionChainStatus {
        exists_on_chain: false,
        pending: false,
        confirmed: false,
        succeeded: false,
        gas_price: None,
        gas_used: None,
    };
    let env = get_env(network);
    let tx = get_tx_receipt(tx_hash, network).await?;
    if let Some(tx) = tx {
        res.exists_on_chain = true;
        res.gas_used = tx.gas_used;
        const TRANSACTION_STATUS_SUCCESS: u64 = 1;
        if tx.status == Some(ethereum_types::U64::from(TRANSACTION_STATUS_SUCCESS)) {
            res.succeeded = true;
        }
        if let Some(tx_bn) = tx.block_number {
            // TODO: Store tx.block_number in DB and check only once after required_confirmations.
            log::trace!(
                "is_tx_confirmed? tb + rq - 1 <= cb. tb={}, rq={}, cb={}",
                tx_bn,
                env.required_confirmations,
                current_block.unwrap_or(0)
            );
            // tx.block_number is the first confirmation, so we need to - 1
            if let Some(current_block) = current_block {
                if tx_bn.as_u64() + env.required_confirmations - 1 <= current_block {
                    res.confirmed = true;
                }
            }
            let transaction = get_tx_from_network(tx_hash, network).await?;
            if let Some(t) = transaction {
                res.gas_price = Some(t.gas_price);
            }
        } else {
        }
    } else {
        let transaction = get_tx_from_network(tx_hash, network).await?;
        if let Some(_transaction) = transaction {
            res.exists_on_chain = true;
            res.pending = true;
        }
    }
    Ok(res)
}

//unused but tested that it is working for transfers
pub async fn decode_encoded_transaction_data(
    network: Network,
    encoded: &str,
) -> Result<(ethereum_types::Address, ethereum_types::U256), GenericError> {
    with_clients(network, |client| {
        decode_encoded_transaction_data_with(client, network, encoded)
    })
    .await
}

async fn decode_encoded_transaction_data_with(
    client: Web3<Http>,
    network: Network,
    encoded: &str,
) -> Result<(ethereum_types::Address, ethereum_types::U256), ClientError> {
    let env = get_env(network);
    let contract = prepare_erc20_contract(&client, &env)?;
    let raw_tx: YagnaRawTransaction = serde_json::from_str(encoded).map_err(GenericError::new)?;

    let tokens = eth_utils::contract_decode(&contract, TRANSFER_ERC20_FUNCTION, raw_tx.data)
        .map_err(GenericError::new)?;
    let mut address: Option<H160> = None;
    let mut amount: Option<U256> = None;
    for token in tokens {
        match token {
            Token::Address(val) => address = Some(val),
            Token::Uint(am) => amount = Some(am),
            _ => {}
        };
    }
    if let Some(add) = address {
        if let Some(am) = amount {
            return Ok((add, am));
        }
    }
    Err(GenericError::new("Failed to parse tokens").into())
}

pub async fn get_tx_from_network(
    tx_hash: H256,
    network: Network,
) -> Result<Option<Transaction>, GenericError> {
    with_clients(network, |client| get_tx_from_network_with(client, tx_hash)).await
}

async fn get_tx_from_network_with(
    client: Web3<Http>,
    tx_hash: H256,
) -> Result<Option<Transaction>, ClientError> {
    client
        .eth()
        .transaction(TransactionId::from(tx_hash))
        .await
        .map_err(Into::into)
}

pub async fn get_tx_receipt(
    tx_hash: H256,
    network: Network,
) -> Result<Option<TransactionReceipt>, GenericError> {
    with_clients(network, |client| get_tx_receipt_with(client, tx_hash)).await
}

async fn get_tx_receipt_with(
    client: Web3<Http>,
    tx_hash: H256,
) -> Result<Option<TransactionReceipt>, ClientError> {
    client
        .eth()
        .transaction_receipt(tx_hash)
        .await
        .map_err(Into::into)
}

fn get_rpc_addr_from_env(network: Network) -> Vec<String> {
    match network {
        Network::Mainnet => {
            collect_rpc_addr_from("MAINNET_GETH_ADDR", "https://geth.golem.network:55555")
        }
        Network::Rinkeby => collect_rpc_addr_from(
            "RINKEBY_GETH_ADDR",
            "http://geth.testnet.golem.network:55555",
        ),
        Network::Goerli => {
            collect_rpc_addr_from("GOERLI_GETH_ADDR", "https://rpc.goerli.mudit.blog")
        }
        Network::Polygon => collect_rpc_addr_from("POLYGON_GETH_ADDR", "https://bor.golem.network"),
        Network::Mumbai => collect_rpc_addr_from(
            "MUMBAI_GETH_ADDR",
            "https://matic-mumbai.chainstacklabs.com",
        ),
    }
}

fn collect_rpc_addr_from(env: &str, default: &str) -> Vec<String> {
    let mut vec: Vec<String> = Default::default();
    let env = std::env::var(env).ok();
    if let Some(env) = env {
        env.split(',')
            .collect::<Vec<_>>()
            .iter()
            .for_each(|env| vec.push(env.to_string()))
    };
    vec.push(default.to_string());
    vec
}

async fn get_clients(network: Network) -> Result<Vec<Web3<Http>>, GenericError> {
    let geth_addrs = get_rpc_addr_from_env(network);
    let mut clients: Vec<Web3<Http>> = Default::default();

    for geth_addr in geth_addrs {
        {
            let client_map = WEB3_CLIENT_MAP.read().await;
            if let Some(client) = client_map.get(&geth_addr).cloned() {
                clients.push(client);
                continue;
            }
        }

        let transport = match web3::transports::Http::new(&geth_addr) {
            Ok(t) => t,
            Err(_) => continue,
        };

        let client = Web3::new(transport);

        let mut client_map = WEB3_CLIENT_MAP.write().await;
        client_map.insert(geth_addr, client.clone());

        clients.push(client);
    }

    Ok(clients)
}

fn get_env(network: Network) -> config::EnvConfiguration {
    match network {
        Network::Mainnet => *config::MAINNET_CONFIG,
        Network::Rinkeby => *config::RINKEBY_CONFIG,
        Network::Goerli => *config::GOERLI_CONFIG,
        Network::Mumbai => *config::MUMBAI_CONFIG,
        Network::Polygon => *config::POLYGON_MAINNET_CONFIG,
    }
}

fn prepare_contract(
    ethereum_client: &Web3<Http>,
    address: H160,
    json_abi: &[u8],
) -> Result<Contract<Http>, GenericError> {
    let contract =
        Contract::from_json(ethereum_client.eth(), address, json_abi).map_err(GenericError::new)?;

    Ok(contract)
}

fn prepare_erc20_contract(
    ethereum_client: &Web3<Http>,
    env: &config::EnvConfiguration,
) -> Result<Contract<Http>, GenericError> {
    prepare_contract(
        ethereum_client,
        env.glm_contract_address,
        include_bytes!("../contracts/ierc20.json"),
    )
}

fn prepare_glm_faucet_contract(
    ethereum_client: &Web3<Http>,
    env: &config::EnvConfiguration,
) -> Result<Option<Contract<Http>>, GenericError> {
    if let Some(glm_faucet_address) = env.glm_faucet_address {
        Ok(Some(prepare_contract(
            ethereum_client,
            glm_faucet_address,
            include_bytes!("../contracts/faucet.json"),
        )?))
    } else {
        Ok(None)
    }
}

fn prepare_eip712_contract(
    ethereum_client: &Web3<Http>,
    env: &config::EnvConfiguration,
) -> Result<Contract<Http>, GenericError> {
    prepare_contract(
        ethereum_client,
        env.glm_contract_address,
        include_bytes!("../contracts/eip712.json"),
    )
}

fn prepare_meta_transaction_contract(
    ethereum_client: &Web3<Http>,
    env: &config::EnvConfiguration,
) -> Result<Contract<Http>, GenericError> {
    prepare_contract(
        ethereum_client,
        env.glm_contract_address,
        include_bytes!("../contracts/meta_transaction.json"),
    )
}

pub fn create_dao_entity(
    nonce: U256,
    sender: H160,
    starting_gas_price: String,
    max_gas_price: Option<String>,
    gas_limit: i32,
    encoded_raw_tx: String,
    network: Network,
    timestamp: DateTime<Utc>,
    tx_type: TxType,
    amount: Option<BigDecimal>,
) -> TransactionEntity {
    let current_naive_time = timestamp.naive_utc();
    TransactionEntity {
        tx_id: Uuid::new_v4().to_string(),
        sender: format!("0x{:x}", sender),
        nonce: nonce.as_u32() as i32,
        time_created: current_naive_time,
        time_last_action: current_naive_time,
        time_sent: None,
        time_confirmed: None,
        max_gas_price,
        final_gas_used: None,
        amount_base: Some("0".to_string()),
        amount_erc20: amount.as_ref().map(|a| big_dec_to_u256(a).to_string()),
        gas_limit: Some(gas_limit),
        starting_gas_price: Some(starting_gas_price),
        current_gas_price: None,
        encoded: encoded_raw_tx,
        status: TransactionStatus::Created as i32,
        tx_type: tx_type as i32,
        signature: None,
        tmp_onchain_txs: None,
        final_tx: None,
        network,
        last_error_msg: None,
        resent_times: 0,
    }
}

pub fn get_max_gas_costs(db_tx: &TransactionEntity) -> Result<U256, GenericError> {
    let raw_tx: YagnaRawTransaction =
        serde_json::from_str(&db_tx.encoded).map_err(GenericError::new)?;
    Ok(raw_tx.gas_price * raw_tx.gas)
}

pub fn get_gas_price_from_db_tx(db_tx: &TransactionEntity) -> Result<U256, GenericError> {
    let raw_tx: YagnaRawTransaction =
        serde_json::from_str(&db_tx.encoded).map_err(GenericError::new)?;
    Ok(raw_tx.gas_price)
}

pub async fn get_nonce_from_contract(
    address: H160,
    network: Network,
) -> Result<U256, GenericError> {
    let env = get_env(network);

    let client = get_client(network).await.map_err(|e| {
        GenericError::new(format!(
            "Unable to create web3 client, while querying nonce from contract, reason: {e}"
        ))
    })?;

    let meta_tx_contract = prepare_meta_transaction_contract(&client, &env)?;
    let nonce: U256 = meta_tx_contract
        .query(
            GET_NONCE_FUNCTION,
            (address,),
            None,
            Options::default(),
            None,
        )
        .await
        .map_err(GenericError::new)?;

    Ok(nonce)
}

pub async fn encode_transfer_abi(
    recipient: H160,
    amount: U256,
    network: Network,
) -> Result<Vec<u8>, GenericError> {
    let env = get_env(network);
    let client = get_client(network).await.map_err(|e| {
        GenericError::new(format!(
            "Unable to create web3 client, while encoding 'transfer' ABI, reason: {e}"
        ))
    })?;

    let erc20_contract = prepare_erc20_contract(&client, &env)?;
    let function_abi = eth_utils::contract_encode(
        &erc20_contract,
        TRANSFER_ERC20_FUNCTION,
        (recipient, amount),
    )
    .map_err(GenericError::new)?;

    Ok(function_abi)
}

/// Creates EIP712 message for calling `function_abi` using contract's 'executeMetaTransaction' function
/// Message can be later signed, and send to the contract in order to make an indirect call.
pub async fn encode_meta_transaction_to_eip712(
    sender: H160,
    recipient: H160,
    amount: U256,
    nonce: U256,
    function_abi: &[u8],
    network: Network,
) -> Result<Vec<u8>, GenericError> {
    info!("Creating meta tx for sender {sender:02X?}, recipient {recipient:02X?}, amount {amount:?}, nonce {nonce:?}, network {network:?}");

    const META_TRANSACTION_SIGNATURE: &str =
        "MetaTransaction(uint256 nonce,address from,bytes functionSignature)";
    const MAGIC: [u8; 2] = [0x19, 0x1];

    let env = get_env(network);
    let client = get_client(network).await.map_err(|e| {
        GenericError::new(format!(
            "Unable to create web3 client, while encoding meta transaction, reason: {e}"
        ))
    })?;

    let eip712_contract = prepare_eip712_contract(&client, &env)?;
    let domain_separator: Vec<u8> = eip712_contract
        .query(
            GET_DOMAIN_SEPARATOR_FUNCTION,
            (),
            None,
            Options::default(),
            None,
        )
        .await
        .map_err(|e| GenericError::new(format!("Unable to query contract, reason: {e}")))?;

    let mut eip712_message = Vec::from(MAGIC);

    let abi_hash = H256::from_slice(&keccak256_hash(function_abi));
    let encoded_data = ethabi::encode(&(nonce, sender, abi_hash).into_tokens());

    let type_hash = keccak256_hash(META_TRANSACTION_SIGNATURE.as_bytes());
    let hash_struct = keccak256_hash(&[type_hash, encoded_data].concat());

    eip712_message.extend_from_slice(&domain_separator);
    eip712_message.extend_from_slice(&hash_struct);

    debug!("full eip712 message: {eip712_message:02X?}");

    Ok(eip712_message)
}

#[cfg(test)]
mod tests {
    use std::str::FromStr;

    use ethereum_types::U256;

    use super::*;

    #[tokio::test]
    async fn test_create_gasless_message() {
        let sender = H160::from_str("0xfeaed3f817169c012d040f05c6c52bce5740fc37").unwrap();
        let recipient = H160::from_str("0xd4EA255B238E214A9A0E5656eC36Fe27CD14adAC").unwrap();
        let amount: U256 = U256::from_dec_str("12300000000000").unwrap();
        let nonce = U256::from(27u32);
        let network = Network::Polygon;

        let transfer_abi = encode_transfer_abi(recipient, amount, network)
            .await
            .unwrap();
        let encoded_meta_transfer = encode_meta_transaction_to_eip712(
            sender,
            recipient,
            amount,
            nonce,
            &transfer_abi,
            network,
        )
        .await
        .unwrap();

        assert_eq!(hex::encode(transfer_abi), "a9059cbb000000000000000000000000d4ea255b238e214a9a0e5656ec36fe27cd14adac00000000000000000000000000000000000000000000000000000b2fd1217800");
        assert_eq!(hex::encode(encoded_meta_transfer), "1901804e8c6f5926bd56018ff8fa95b472e09d8b3612bf1b892f2d5e5f4365a5e95e7bc74d293cbaa554151b05ad958d04d7c19f2552a6315fe4a99f6aef60a887fd");
    }
}<|MERGE_RESOLUTION|>--- conflicted
+++ resolved
@@ -7,14 +7,6 @@
 use lazy_static::lazy_static;
 use tokio::sync::RwLock;
 use uuid::Uuid;
-<<<<<<< HEAD
-use web3::contract::tokens::Tokenize;
-use web3::contract::{Contract, Options};
-use web3::transports::Http;
-use web3::types::{Bytes, Transaction, TransactionId, TransactionReceipt, H160, H256, U256, U64};
-use web3::Web3;
-
-=======
 use web3::{
     contract::{Contract, Options},
     error::Error,
@@ -22,7 +14,7 @@
     types::{Bytes, Transaction, TransactionId, TransactionReceipt, H160, H256, U256, U64},
     Web3,
 };
->>>>>>> 73fbb820
+
 use ya_client_model::NodeId;
 use ya_payment_driver::db::models::{Network, TransactionEntity, TransactionStatus, TxType};
 use ya_payment_driver::utils::big_dec_to_u256;
