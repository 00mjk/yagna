--- conflicted
+++ resolved
@@ -51,7 +51,7 @@
 
 pub async fn get_glm_balance(address: H160, network: Network) -> Result<U256, GenericError> {
     let client = get_client(network)?;
-    let env = get_env(network)?;
+    let env = get_env(network);
 
     let glm_contract = prepare_erc20_contract(&client, &env)?;
     glm_contract
@@ -99,7 +99,7 @@
     network: Network,
     nonce: U256,
 ) -> Result<TransactionEntity, GenericError> {
-    let env = get_env(network)?;
+    let env = get_env(network);
     let client = get_client(network)?;
     let contract = prepare_glm_faucet_contract(&client, &env)?;
     let contract = match contract {
@@ -144,44 +144,16 @@
     gas_price_override: Option<U256>,
     gas_limit_override: Option<u32>,
 ) -> Result<TransactionEntity, GenericError> {
-    let env = get_env(network)?;
+    let env = get_env(network);
     let client = get_client(network)?;
     let contract = prepare_erc20_contract(&client, &env)?;
 
     let data = eth_utils::contract_encode(&contract, TRANSFER_ERC20_FUNCTION, (recipient, amount))
         .map_err(GenericError::new)?;
     let mut gas_price = client.eth().gas_price().await.map_err(GenericError::new)?;
-<<<<<<< HEAD
-=======
 
     match network {
         Network::Polygon | Network::Mumbai => {
-            if gas_price > U256::from(*GLM_POLYGON_MAX_GAS_PRICE) {
-                log::warn!(
-                    "Gas price higher than maximum {}/{}. Continuing with lower gas price...",
-                    gas_price,
-                    *GLM_POLYGON_MAX_GAS_PRICE
-                );
-                gas_price = U256::from(*GLM_POLYGON_MAX_GAS_PRICE);
-            };
-
-            if gas_price < U256::from(*GLM_POLYGON_MIN_GAS_PRICE) {
-                log::info!(
-                    "Gas price lower than mininimum {}/{}. Continuing with higher gas price...",
-                    gas_price,
-                    *GLM_POLYGON_MIN_GAS_PRICE
-                );
-                gas_price = U256::from(*GLM_POLYGON_MIN_GAS_PRICE);
-            }
-        }
-        Network::Mainnet | Network::Rinkeby | Network::Goerli => {
-            log::info!("Gas limits not implemented for Mainnet, Rinkeby and Goerli networks",);
-        }
-    }
->>>>>>> d115bf6f
-
-    match network {
-        Network::PolygonMainnet | Network::PolygonMumbai => {
             if gas_price < U256::from(*GLM_POLYGON_MIN_GAS_PRICE) {
                 log::info!(
                     "Gas price lower than mininimum {}/{}. Continuing with higher gas price...",
@@ -207,8 +179,8 @@
                 gas_price = U256::from(*GLM_POLYGON_MAX_GAS_PRICE);
             };
         }
-        Network::Mainnet | Network::Rinkeby => {
-            log::info!("Gas limits not implemented for Mainnet and Rinkeby networks",);
+        Network::Mainnet | Network::Rinkeby | Network::Goerli => {
+            log::info!("Gas limits not implemented for Mainnet, Rinkeby and Goerli networks",);
         }
     }
 
@@ -222,11 +194,7 @@
         to: Some(contract.address()),
         value: U256::from(0),
         gas_price,
-<<<<<<< HEAD
         gas: gas_limit,
-=======
-        gas: *GLM_POLYGON_GAS_LIMIT,
->>>>>>> d115bf6f
         data,
     };
     let chain_id = network as u64;
@@ -271,7 +239,7 @@
         confirmed: false,
         succeeded: false,
     };
-    let env = get_env(network)?;
+    let env = get_env(network);
     let tx = get_tx_receipt(tx_hash, network).await?;
     if let Some(tx) = tx {
         res.exists_on_chain = true;
@@ -302,41 +270,12 @@
     }
     Ok(res)
 }
-/*
-pub async fn is_tx_succeeded(
-    tx_hash: H256,
-    current_block: &U64,
-    network: Network,
-) -> Result<bool, GenericError> {
-    let env = get_env(network)?;
-    let tx = get_tx_receipt(tx_hash, network).await?;
-    if let Some(tx) = tx {
-        if (tx.status == 1)
-        {
-
-        }
-        if let Some(tx_bn) = tx.block_number {
-            // TODO: Store tx.block_number in DB and check only once after required_confirmations.
-            log::trace!(
-                "is_tx_confirmed? tb + rq - 1 <= cb. tb={}, rq={}, cb={}",
-                tx_bn,
-                env.required_confirmations,
-                current_block
-            );
-            // tx.block_number is the first confirmation, so we need to - 1
-            if tx_bn + env.required_confirmations - 1 <= *current_block {
-                return Ok(true);
-            }
-        }
-    }
-    Ok(false)
-}*/
 
 pub fn decode_encoded_transaction_data(
     network: Network,
     encoded: &str,
 ) -> Result<(ethereum_types::Address, ethereum_types::U256), GenericError> {
-    let env = get_env(network)?;
+    let env = get_env(network);
     let client = get_client(network)?;
     let contract = prepare_erc20_contract(&client, &env)?;
 
@@ -387,19 +326,8 @@
     Ok(result)
 }
 
-fn get_rpc_addr_from_env(network: Network) -> Result<String, GenericError> {
+fn get_rpc_addr_from_env(network: Network) -> String {
     match network {
-<<<<<<< HEAD
-        Network::Mainnet => Ok(std::env::var("MAINNET_GETH_ADDR")
-            .unwrap_or("https://geth.golem.network:55555".to_string())),
-        Network::Rinkeby => Ok(std::env::var("RINKEBY_GETH_ADDR")
-            .unwrap_or("http://geth.testnet.golem.network:55555".to_string())),
-        Network::PolygonMainnet => Ok(std::env::var("POLYGON_MAINNET_GETH_ADDR")
-            .unwrap_or("https://bor.golem.network".to_string())),
-        Network::PolygonMumbai => Ok(std::env::var("POLYGON_MUMBAI_GETH_ADDR").unwrap_or(
-            "https://polygon-mumbai.infura.io/v3/4dfe7a7afc6d4549b16490db5fd6358e".to_string(),
-        )),
-=======
         Network::Mainnet => std::env::var("MAINNET_GETH_ADDR")
             .unwrap_or("https://geth.golem.network:55555".to_string()),
         Network::Rinkeby => std::env::var("RINKEBY_GETH_ADDR")
@@ -412,32 +340,24 @@
         }
         Network::Mumbai => std::env::var("MUMBAI_GETH_ADDR")
             .unwrap_or("https://matic-mumbai.chainstacklabs.com".to_string()),
->>>>>>> d115bf6f
     }
 }
 
 fn get_client(network: Network) -> Result<Web3<Http>, GenericError> {
-    let geth_addr = get_rpc_addr_from_env(network)?;
+    let geth_addr = get_rpc_addr_from_env(network);
 
     let transport = web3::transports::Http::new(&geth_addr).map_err(GenericError::new)?;
 
     Ok(Web3::new(transport))
 }
 
-fn get_env(network: Network) -> Result<config::EnvConfiguration, GenericError> {
+fn get_env(network: Network) -> config::EnvConfiguration {
     match network {
-<<<<<<< HEAD
-        Network::Mainnet => Ok(*config::MAINNET_CONFIG),
-        Network::Rinkeby => Ok(*config::RINKEBY_CONFIG),
-        Network::PolygonMumbai => Ok(*config::MUMBAI_CONFIG),
-        Network::PolygonMainnet => Ok(*config::POLYGON_MAINNET_CONFIG),
-=======
         Network::Mainnet => *config::MAINNET_CONFIG,
         Network::Rinkeby => *config::RINKEBY_CONFIG,
         Network::Goerli => *config::GOERLI_CONFIG,
         Network::Mumbai => *config::MUMBAI_CONFIG,
         Network::Polygon => *config::POLYGON_MAINNET_CONFIG,
->>>>>>> d115bf6f
     }
 }
 
