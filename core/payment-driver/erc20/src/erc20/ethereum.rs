use std::collections::HashMap;
use std::sync::Arc;
use std::time::{Duration, SystemTime};

use bigdecimal::BigDecimal;
use chrono::{DateTime, NaiveDateTime, Utc};
use ethabi::Token;
use lazy_static::lazy_static;
use tokio::sync::RwLock;
use uuid::Uuid;
<<<<<<< HEAD
use web3::contract::{Contract, Options};
use web3::transports::Http;
use web3::types::{
    BlockId, BlockNumber, Bytes, Transaction, TransactionId, TransactionReceipt, H160, H256, U256,
    U64,
=======
use web3::{
    contract::{tokens::Tokenize, Contract, Options},
    error::Error,
    transports::Http,
    types::{Bytes, Transaction, TransactionId, TransactionReceipt, H160, H256, U256, U64},
    Web3,
>>>>>>> 084c8453
};
use web3::Web3;

use ya_client_model::NodeId;
use ya_payment_driver::db::models::{Network, TransactionEntity, TransactionStatus, TxType};
use ya_payment_driver::utils::big_dec_to_u256;
use ya_payment_driver::{bus, model::GenericError};

<<<<<<< HEAD
use crate::dao::Erc20Dao;
=======
use crate::erc20::eth_utils::keccak256_hash;
>>>>>>> 084c8453
use crate::erc20::transaction::YagnaRawTransaction;
use crate::erc20::wallet::get_next_nonce_info;
use crate::erc20::{config, eth_utils};
use num_traits::ToPrimitive;
use tokio::time::delay_for;

pub const FUND_WALLET_WAIT_TIME: u32 = 120;

pub const INIT_WALLET_WAIT_TIME: u32 = 500;
pub const APPROVE_CONTRACT_WAIT_TIME: u32 = INIT_WALLET_WAIT_TIME + 100;

pub enum PolygonPriority {
    PolygonPrioritySlow,
    PolygonPriorityFast,
    PolygonPriorityExpress,
}

pub enum PolygonGasPriceMethod {
    PolygonGasPriceStatic,
    PolygonGasPriceDynamic,
}

pub const POLYGON_PREFERRED_GAS_PRICES_SLOW: [f64; 6] = [0.0, 10.01, 15.01, 20.01, 25.01, 30.01];
pub const POLYGON_PREFERRED_GAS_PRICES_FAST: [f64; 3] = [0.0, 30.01, 40.01];
pub const POLYGON_PREFERRED_GAS_PRICES_EXPRESS: [f64; 3] = [0.0, 60.01, 100.01];

lazy_static! {
    pub static ref GLM_FAUCET_GAS: U256 = U256::from(90_000);
    pub static ref GLM_APPROVE_GAS: U256 = U256::from(200_000);
    pub static ref GLM_TRANSFER_GAS: U256 = U256::from(55_000);
    pub static ref CONTRACT_EXTRA_OVER_ESTIMATION: U256 = U256::from(20_000);
    pub static ref GLM_POLYGON_GAS_LIMIT: U256 = U256::from(100_000);
    static ref WEB3_CLIENT_MAP: Arc<RwLock<HashMap<String, Web3<Http>>>> = Default::default();
    pub static ref GLM_MINIMUM_ALLOWANCE: U256 = U256::max_value() / U256::from(2);
}
const CREATE_FAUCET_FUNCTION: &str = "create";
const BALANCE_ERC20_FUNCTION: &str = "balanceOf";
const TRANSFER_ERC20_FUNCTION: &str = "transfer";
const GET_DOMAIN_SEPARATOR_FUNCTION: &str = "getDomainSeperator";
const GET_NONCE_FUNCTION: &str = "getNonce";

pub fn get_polygon_starting_price() -> f64 {
    match get_polygon_priority() {
        PolygonPriority::PolygonPrioritySlow => POLYGON_PREFERRED_GAS_PRICES_SLOW[1],
        PolygonPriority::PolygonPriorityFast => POLYGON_PREFERRED_GAS_PRICES_FAST[1],
        PolygonPriority::PolygonPriorityExpress => POLYGON_PREFERRED_GAS_PRICES_EXPRESS[1],
    }
}

pub fn get_polygon_maximum_price() -> f64 {
    match get_polygon_gas_price_method() {
        PolygonGasPriceMethod::PolygonGasPriceStatic => match get_polygon_priority() {
            PolygonPriority::PolygonPrioritySlow => {
                POLYGON_PREFERRED_GAS_PRICES_SLOW[POLYGON_PREFERRED_GAS_PRICES_SLOW.len() - 1]
            }
            PolygonPriority::PolygonPriorityFast => {
                POLYGON_PREFERRED_GAS_PRICES_FAST[POLYGON_PREFERRED_GAS_PRICES_FAST.len() - 1]
            }
            PolygonPriority::PolygonPriorityExpress => {
                POLYGON_PREFERRED_GAS_PRICES_EXPRESS[POLYGON_PREFERRED_GAS_PRICES_EXPRESS.len() - 1]
            }
        },
        PolygonGasPriceMethod::PolygonGasPriceDynamic => get_polygon_max_gas_price_dynamic(),
    }
}

pub fn get_polygon_max_gas_price_dynamic() -> f64 {
    return std::env::var("POLYGON_MAX_GAS_PRICE_DYNAMIC")
        .ok()
        .and_then(|v| v.parse().ok())
        .unwrap_or(1000.0f64);
}

pub fn get_polygon_gas_price_method() -> PolygonGasPriceMethod {
    match std::env::var("POLYGON_GAS_PRICE_METHOD")
        .ok()
        .map(|v| v.to_lowercase())
        .as_ref()
        .map(AsRef::as_ref) // Option<&str>
    {
        Some("static") => PolygonGasPriceMethod::PolygonGasPriceStatic,
        Some("dynamic") => PolygonGasPriceMethod::PolygonGasPriceDynamic,
        _ => PolygonGasPriceMethod::PolygonGasPriceDynamic,
    }
}

pub fn get_polygon_priority() -> PolygonPriority {
    match std::env::var("POLYGON_PRIORITY")
        .unwrap_or("default".to_string())
        .to_lowercase()
        .as_str()
    {
        "slow" => PolygonPriority::PolygonPrioritySlow,
        "fast" => PolygonPriority::PolygonPriorityFast,
        "express" => PolygonPriority::PolygonPriorityExpress,
        _ => PolygonPriority::PolygonPrioritySlow,
    }
}

pub async fn approve_multi_payment_contract(
    dao: &Erc20Dao,
    address: H160,
    network: Network,
) -> Result<(), GenericError> {
    let client = get_client(network).await?;
    let env = get_env(network);

    if let Some(contract_address) = env.glm_multi_transfer_contract_address {
        log::debug!("Checking multi payment contract for allowance...");
        let glm_contract = prepare_erc20_contract(&client, &env)?;
        let allowance: U256 = glm_contract
            .query(
                "allowance",
                (address, contract_address),
                None,
                Options::default(),
                None,
            )
            .await
            .map_err(GenericError::new)?;

        if allowance < *GLM_MINIMUM_ALLOWANCE {
            log::info!(
                "Allowance to low, calling approve: Address: {} Contract: {} Allowance: {:#x}",
                address,
                contract_address,
                allowance
            );
            //we have to approve multi payment contract to use our address
            let data: Vec<u8> = eth_utils::contract_encode(
                &glm_contract,
                "approve",
                (contract_address, U256::max_value()),
            )
            .map_err(GenericError::new)?;

            let gas_price = client.eth().gas_price().await.map_err(GenericError::new)?;
            //increase gas price by 100% to make sure transaction will proceed without issues
            let gas_price = gas_price * U256::from(15) / U256::from(10);
            let nonce_info = get_next_nonce_info(dao, address, network).await?;

            let tx = YagnaRawTransaction {
                nonce: U256::from(nonce_info.network_nonce_latest),
                to: Some(glm_contract.address()),
                value: U256::from(0),
                gas_price,
                gas: *GLM_APPROVE_GAS,
                data,
            };
            let dao_entity: TransactionEntity = create_dao_entity(
                U256::from(nonce_info.network_nonce_latest),
                address,
                gas_price.to_string(),
                Some(gas_price.to_string()),
                GLM_APPROVE_GAS.as_u32() as i32,
                serde_json::to_string(&tx).map_err(GenericError::new)?,
                network,
                Utc::now(),
                TxType::Approve,
                None,
            );
            dao.insert_raw_transaction(dao_entity)
                .await
                .map_err(GenericError::new)?;
            let start_time = SystemTime::now();
            log::info!("Wait until transaction is proceeded 30s...");
            delay_for(Duration::from_secs(30)).await;
            loop {
                log::info!("Checking allowance ...");
                let allowance: U256 = glm_contract
                    .query(
                        "allowance",
                        (address, contract_address),
                        None,
                        Options::default(),
                        None,
                    )
                    .await
                    .map_err(GenericError::new)?;

                if allowance >= *GLM_MINIMUM_ALLOWANCE {
                    break;
                }
                if start_time.elapsed().map_err(GenericError::new)?.as_secs() > 500 {
                    log::warn!("Waiting too long, transaction probably failed or is still waiting on chain");
                    break;
                }
                log::info!("Wait until transaction is proceeded 10s...");
                delay_for(Duration::from_secs(10)).await;
            }
        } else {
            log::debug!(
                "Allowance OK: Address: {} Contract: {} Allowance: {:#x}",
                address,
                contract_address,
                allowance
            );
        }
    }
    Ok(())
}

pub async fn get_glm_balance(address: H160, network: Network) -> Result<U256, GenericError> {
    let client = get_client(network).await?;
    let env = get_env(network);

    let glm_contract = prepare_erc20_contract(&client, &env)?;
    glm_contract
        .query(
            BALANCE_ERC20_FUNCTION,
            (address,),
            None,
            Options::default(),
            None,
        )
        .await
        .map_err(GenericError::new)
}

pub async fn get_balance(address: H160, network: Network) -> Result<U256, GenericError> {
    let client = get_client(network).await?;
    Ok(client
        .eth()
        .balance(address, None)
        .await
        .map_err(GenericError::new)?)
}

pub async fn get_transaction_count(
    address: H160,
    network: Network,
    pending: bool,
) -> Result<u64, GenericError> {
    let nonce_type = match pending {
        true => web3::types::BlockNumber::Pending,
        false => web3::types::BlockNumber::Latest,
    };
    let client = get_client(network).await?;
    let nonce = client
        .eth()
        .transaction_count(address, Some(nonce_type))
        .await
        .map_err(GenericError::new)?;
    Ok(nonce.as_u64())
}

pub async fn get_last_block_date(
    network: Network,
    block_number: u64,
) -> Result<DateTime<Utc>, GenericError> {
    let client = get_client(network).await?;
    let block_info = client
        .eth()
        .block(BlockId::Number(BlockNumber::Number(U64::from(
            block_number,
        ))))
        .await
        .map_err(GenericError::new)?
        .ok_or(GenericError::new("No latest block info returned"))?;
    let dt = DateTime::<Utc>::from_utc(
        NaiveDateTime::from_timestamp(
            block_info
                .timestamp
                .as_u64()
                .to_i64()
                .ok_or(GenericError::new("Failed timestamp convertion"))?,
            0,
        ),
        Utc,
    );
    Ok(dt)
}

pub async fn block_number(network: Network) -> Result<U64, GenericError> {
    let client = get_client(network).await?;
    Ok(client
        .eth()
        .block_number()
        .await
        .map_err(GenericError::new)?)
}

pub async fn sign_faucet_tx(
    address: H160,
    network: Network,
    nonce: u64,
) -> Result<TransactionEntity, GenericError> {
    let env = get_env(network);
    let client = get_client(network).await?;
    let contract = prepare_glm_faucet_contract(&client, &env)?;
    let contract = contract.ok_or(GenericError::new(
        "Failed to get faucet fn, are you on the right network?",
    ))?;

    let data = eth_utils::contract_encode(&contract, CREATE_FAUCET_FUNCTION, ()).unwrap();
    let gas_price = client.eth().gas_price().await.map_err(GenericError::new)?;
    //bump gas to prevent stuck transaction
    let gas_price = gas_price * U256::from(15) / U256::from(10);
    let tx = YagnaRawTransaction {
        nonce: U256::from(nonce),
        to: Some(contract.address()),
        value: U256::from(0),
        gas_price,
        gas: *GLM_FAUCET_GAS,
        data,
    };

    //let chain_id = network as u64;
    //let node_id = NodeId::from(address.as_ref());
    //let signature = bus::sign(node_id, eth_utils::get_tx_hash(&tx, chain_id)).await?;

    Ok(create_dao_entity(
        U256::from(nonce),
        address,
        gas_price.to_string(),
        Some(gas_price.to_string()),
        GLM_FAUCET_GAS.as_u32() as i32,
        serde_json::to_string(&tx).map_err(GenericError::new)?,
        network,
        Utc::now(),
        TxType::Faucet,
        None,
    ))
}

pub async fn sign_raw_transfer_transaction(
    address: H160,
    network: Network,
    tx: &YagnaRawTransaction,
) -> Result<Vec<u8>, GenericError> {
    let chain_id = network as u64;
    let node_id = NodeId::from(address.as_ref());
    let signature = bus::sign(node_id, eth_utils::get_tx_hash(&tx, chain_id)).await?;
    Ok(signature)
}

<<<<<<< HEAD
pub async fn prepare_erc20_transfer(
=======
pub async fn sign_hash_of_data(address: H160, hash: Vec<u8>) -> Result<Vec<u8>, GenericError> {
    let node_id = NodeId::from(address.as_ref());

    let signature = bus::sign(node_id, hash).await?;
    Ok(signature)
}

pub async fn prepare_raw_transaction(
>>>>>>> 084c8453
    _address: H160,
    recipient: H160,
    amount: U256,
    network: Network,
    nonce: U256,
    gas_price_override: Option<U256>,
    gas_limit_override: Option<u32>,
) -> Result<YagnaRawTransaction, GenericError> {
    let env = get_env(network);
    let client = get_client(network).await?;
    let contract = prepare_erc20_contract(&client, &env)?;

    let data = eth_utils::contract_encode(&contract, TRANSFER_ERC20_FUNCTION, (recipient, amount))
        .map_err(GenericError::new)?;

    //get gas price from network in not provided
    let gas_price = match gas_price_override {
        Some(gas_price_new) => gas_price_new,
        None => {
            let small_gas_bump = U256::from(1000);
            let mut gas_price_from_network =
                client.eth().gas_price().await.map_err(GenericError::new)?;

            //add small amount of gas to be first in queue
            if gas_price_from_network / 1000 > small_gas_bump {
                gas_price_from_network += small_gas_bump;
            }
            if network == Network::Rinkeby {
                //for testnet bump gas by 20% to not allow transactions to be stuck
                gas_price_from_network *= U256::from(1200);
                gas_price_from_network /= U256::from(1000);
            }
            gas_price_from_network
        }
    };

    let gas_limit = match network {
        Network::Polygon => gas_limit_override.map_or(*GLM_POLYGON_GAS_LIMIT, |v| U256::from(v)),
        _ => gas_limit_override.map_or(*GLM_TRANSFER_GAS, |v| U256::from(v)),
    };

    let tx = YagnaRawTransaction {
        nonce,
        to: Some(contract.address()),
        value: U256::from(0),
        gas_price,
        gas: gas_limit,
        data,
    };
    Ok(tx)
}

pub async fn prepare_erc20_multi_transfer(
    _address: H160,
    receivers: Vec<H160>,
    amounts: Vec<U256>,
    network: Network,
    nonce: U256,
    gas_price_override: Option<U256>,
    gas_limit_override: Option<u32>,
) -> Result<YagnaRawTransaction, GenericError> {
    let env = get_env(network);
    let client = get_client(network).await?;
    let contract = prepare_erc20_multi_contract(&client, &env)?;

    let packed: Vec<[u8; 32]> = receivers
        .iter()
        .zip(amounts.iter())
        .map(|(&receiver, &amount)| {
            let mut packet2 = [0u8; 32];
            amount.to_big_endian(&mut packet2[..]);
            packet2[..20].copy_from_slice(&receiver[..20]);
            packet2
        })
        .collect();

    let amount_sum = amounts.iter().fold(U256::from(0), |sum, e| sum + e);
    //for know use both methods interchangeably
    let direct = nonce.as_u64() % 2 == 0;
    let gas_estimation: U256;
    let data: Vec<u8>;
    if direct {
        let method = "golemTransferDirectPacked";

        gas_estimation = contract
            .estimate_gas(method, packed.clone(), _address, Options::default())
            .await
            .map_err(|err| GenericError::new(format!("Error when trying estimate gas {}", err)))?;
        //add some gas to increase gas limit just to be sure

        log::debug!("Gas estimation {}", gas_estimation);
        data = eth_utils::contract_encode(&contract, method, packed).map_err(GenericError::new)?;
    } else {
        let method = "golemTransferIndirectPacked";

        gas_estimation = contract
            .estimate_gas(
                method,
                (packed.clone(), amount_sum),
                _address,
                Options::default(),
            )
            .await
            .map_err(|err| GenericError::new(format!("Error when trying estimate gas {}", err)))?;
        //add some gas to increase gas limit just to be sure

        log::debug!("Gas estimation {}", gas_estimation);
        data = eth_utils::contract_encode(&contract, method, (packed, amount_sum))
            .map_err(GenericError::new)?;
    }

    //get gas price from network in not provided
    let gas_price = match gas_price_override {
        Some(gas_price_new) => gas_price_new,
        None => {
            let small_gas_bump = U256::from(1000);
            let mut gas_price_from_network =
                client.eth().gas_price().await.map_err(GenericError::new)?;

            //add small amount of gas to be first in queue
            if gas_price_from_network / 1000 > small_gas_bump {
                gas_price_from_network += small_gas_bump;
            }
            if network == Network::Rinkeby {
                //for testnet bump gas by 20% to not allow transactions to be stuck
                gas_price_from_network *= U256::from(1200);
                gas_price_from_network /= U256::from(1000);
            }
            gas_price_from_network
        }
    };

    let gas_estimation = gas_estimation + *CONTRACT_EXTRA_OVER_ESTIMATION;
    let gas_limit = gas_limit_override.map_or(gas_estimation, |v| U256::from(v));

    let tx = YagnaRawTransaction {
        nonce,
        to: Some(contract.address()),
        value: U256::from(0),
        gas_price,
        gas: gas_limit,
        data,
    };
    Ok(tx)
}

pub async fn send_tx(signed_tx: Vec<u8>, network: Network) -> Result<H256, GenericError> {
    let client = get_client(network).await?;
    let tx_hash = client
        .eth()
        .send_raw_transaction(Bytes::from(signed_tx))
        .await
        .map_err(GenericError::new)?;
    Ok(tx_hash)
}

pub struct TransactionChainStatus {
    pub exists_on_chain: bool,
    pub pending: bool,
    pub confirmed: bool,
    pub succeeded: bool,
    pub gas_used: Option<U256>,
    pub gas_price: Option<U256>,
}

pub async fn get_tx_on_chain_status(
    tx_hash: H256,
    current_block: u64,
    network: Network,
) -> Result<TransactionChainStatus, GenericError> {
    let mut res = TransactionChainStatus {
        exists_on_chain: false,
        pending: false,
        confirmed: false,
        succeeded: false,
        gas_price: None,
        gas_used: None,
    };
    let env = get_env(network);
    let tx = get_tx_receipt(tx_hash, network).await?;
    if let Some(tx) = tx {
        res.exists_on_chain = true;
        res.gas_used = tx.gas_used;
        const TRANSACTION_STATUS_SUCCESS: u64 = 1;
        if tx.status == Some(ethereum_types::U64::from(TRANSACTION_STATUS_SUCCESS)) {
            res.succeeded = true;
        }
        if let Some(tx_bn) = tx.block_number {
            // TODO: Store tx.block_number in DB and check only once after required_confirmations.
            log::trace!(
                "is_tx_confirmed? tb + rq - 1 <= cb. tb={}, rq={}, cb={}",
                tx_bn,
                env.required_confirmations,
                current_block
            );
            // tx.block_number is the first confirmation, so we need to - 1
            if tx_bn.as_u64() + env.required_confirmations - 1 <= current_block {
                res.confirmed = true;
            }
            let transaction = get_tx_from_network(tx_hash, network).await?;
            if let Some(t) = transaction {
                res.gas_price = Some(t.gas_price);
            }
        } else {
        }
    } else {
        let transaction = get_tx_from_network(tx_hash, network).await?;
        if let Some(_transaction) = transaction {
            res.exists_on_chain = true;
            res.pending = true;
        }
    }
    Ok(res)
}

//unused but tested that it is working for transfers
pub async fn decode_encoded_transaction_data(
    network: Network,
    encoded: &str,
) -> Result<(ethereum_types::Address, ethereum_types::U256), GenericError> {
    let env = get_env(network);
    let client = get_client(network).await?;
    let contract = prepare_erc20_contract(&client, &env)?;

    let raw_tx: YagnaRawTransaction = serde_json::from_str(encoded).map_err(GenericError::new)?;

    let tokens = eth_utils::contract_decode(&contract, TRANSFER_ERC20_FUNCTION, raw_tx.data)
        .map_err(GenericError::new)?;
    let mut address: Option<H160> = None;
    let mut amount: Option<U256> = None;
    for token in tokens {
        match token {
            Token::Address(val) => address = Some(val),
            Token::Uint(am) => amount = Some(am),
            _ => {}
        };
    }
    if let Some(add) = address {
        if let Some(am) = amount {
            return Ok((add, am));
        }
    }
    Err(GenericError::new("Failed to parse tokens"))
}

pub async fn get_tx_from_network(
    tx_hash: H256,
    network: Network,
) -> Result<Option<Transaction>, GenericError> {
    let client = get_client(network).await?;
    let result = client
        .eth()
        .transaction(TransactionId::from(tx_hash))
        .await
        .map_err(GenericError::new)?;
    Ok(result)
}

pub async fn get_tx_receipt(
    tx_hash: H256,
    network: Network,
) -> Result<Option<TransactionReceipt>, GenericError> {
    let client = get_client(network).await?;
    let result = client
        .eth()
        .transaction_receipt(tx_hash)
        .await
        .map_err(GenericError::new)?;
    Ok(result)
}

fn get_rpc_addr_from_env(network: Network) -> String {
    match network {
        Network::Mainnet => std::env::var("MAINNET_GETH_ADDR")
            .unwrap_or("https://geth.golem.network:55555".to_string()),
        Network::Rinkeby => std::env::var("RINKEBY_GETH_ADDR")
            .unwrap_or("http://geth.testnet.golem.network:55555".to_string()),
        Network::Goerli => {
            std::env::var("GOERLI_GETH_ADDR").unwrap_or("https://rpc.goerli.mudit.blog".to_string())
        }
        Network::Polygon => {
            std::env::var("POLYGON_GETH_ADDR").unwrap_or("https://bor.golem.network".to_string())
        }
        Network::Mumbai => std::env::var("MUMBAI_GETH_ADDR")
            .unwrap_or("https://matic-mumbai.chainstacklabs.com".to_string()),
    }
}

async fn get_client(network: Network) -> Result<Web3<Http>, GenericError> {
    let geth_addr = get_rpc_addr_from_env(network);

    {
        let client_map = WEB3_CLIENT_MAP.read().await;
        if let Some(client) = client_map.get(&geth_addr).cloned() {
            return Ok(client);
        }
    }

    let transport = web3::transports::Http::new(&geth_addr).map_err(GenericError::new)?;
    let client = Web3::new(transport);

    let mut client_map = WEB3_CLIENT_MAP.write().await;
    client_map.insert(geth_addr, client.clone());

    Ok(client)
}

pub fn get_env(network: Network) -> config::EnvConfiguration {
    match network {
        Network::Mainnet => *config::MAINNET_CONFIG,
        Network::Rinkeby => *config::RINKEBY_CONFIG,
        Network::Goerli => *config::GOERLI_CONFIG,
        Network::Mumbai => *config::MUMBAI_CONFIG,
        Network::Polygon => *config::POLYGON_MAINNET_CONFIG,
    }
}

fn prepare_contract(
    ethereum_client: &Web3<Http>,
    address: H160,
    json_abi: &[u8],
) -> Result<Contract<Http>, GenericError> {
    let contract =
        Contract::from_json(ethereum_client.eth(), address, json_abi).map_err(GenericError::new)?;

    Ok(contract)
}

fn prepare_erc20_contract(
    ethereum_client: &Web3<Http>,
    env: &config::EnvConfiguration,
) -> Result<Contract<Http>, GenericError> {
    prepare_contract(
        ethereum_client,
        env.glm_contract_address,
        include_bytes!("../contracts/ierc20.json"),
    )
}

fn prepare_erc20_multi_contract(
    ethereum_client: &Web3<Http>,
    env: &config::EnvConfiguration,
) -> Result<Contract<Http>, GenericError> {
    prepare_contract(
        ethereum_client,
        env.glm_multi_transfer_contract_address
            .ok_or(GenericError::new(
                "No multipayment contract defined for this environment",
            ))?,
        include_bytes!("../contracts/multi_transfer_erc20.json"),
    )
}

fn prepare_glm_faucet_contract(
    ethereum_client: &Web3<Http>,
    env: &config::EnvConfiguration,
) -> Result<Option<Contract<Http>>, GenericError> {
    if let Some(glm_faucet_address) = env.glm_faucet_address {
        Ok(Some(prepare_contract(
            ethereum_client,
            glm_faucet_address,
            include_bytes!("../contracts/faucet.json"),
        )?))
    } else {
        Ok(None)
    }
}

fn prepare_eip712_contract(
    ethereum_client: &Web3<Http>,
    env: &config::EnvConfiguration,
) -> Result<Contract<Http>, GenericError> {
    prepare_contract(
        ethereum_client,
        env.glm_contract_address,
        include_bytes!("../contracts/eip712.json"),
    )
}

fn prepare_meta_transaction_contract(
    ethereum_client: &Web3<Http>,
    env: &config::EnvConfiguration,
) -> Result<Contract<Http>, GenericError> {
    prepare_contract(
        ethereum_client,
        env.glm_contract_address,
        include_bytes!("../contracts/meta_transaction.json"),
    )
}

pub fn create_dao_entity(
    nonce: U256,
    sender: H160,
    starting_gas_price: String,
    max_gas_price: Option<String>,
    gas_limit: i32,
    encoded_raw_tx: String,
    network: Network,
    timestamp: DateTime<Utc>,
    tx_type: TxType,
    amount: Option<BigDecimal>,
) -> TransactionEntity {
    let current_naive_time = timestamp.naive_utc();
    TransactionEntity {
        tx_id: Uuid::new_v4().to_string(),
        sender: format!("0x{:x}", sender),
        nonce: nonce.as_u32() as i32,
        time_created: current_naive_time,
        time_last_action: current_naive_time,
        time_sent: None,
        time_confirmed: None,
        max_gas_price,
        final_gas_used: None,
        amount_base: Some("0".to_string()),
        amount_erc20: amount.as_ref().map(|a| big_dec_to_u256(a).to_string()),
        gas_limit: Some(gas_limit),
        starting_gas_price: Some(starting_gas_price),
        current_gas_price: None,
        encoded: encoded_raw_tx,
        status: TransactionStatus::Created as i32,
        tx_type: tx_type as i32,
        signature: None,
        tmp_onchain_txs: None,
        final_tx: None,
        network,
        last_error_msg: None,
        resent_times: 0,
    }
}

pub fn get_max_gas_costs(db_tx: &TransactionEntity) -> Result<U256, GenericError> {
    let raw_tx: YagnaRawTransaction =
        serde_json::from_str(&db_tx.encoded).map_err(GenericError::new)?;
    Ok(raw_tx.gas_price * raw_tx.gas)
}

pub fn get_gas_price_from_db_tx(db_tx: &TransactionEntity) -> Result<U256, GenericError> {
    let raw_tx: YagnaRawTransaction =
        serde_json::from_str(&db_tx.encoded).map_err(GenericError::new)?;
    Ok(raw_tx.gas_price)
}

<<<<<<< HEAD
pub async fn get_network_gas_price_eth(network: Network) -> Result<U256, GenericError> {
    let _env = get_env(network);
    let client = get_client(network).await?;

    let small_gas_bump = U256::from(1000);
    let mut gas_price_from_network = client.eth().gas_price().await.map_err(GenericError::new)?;

    //add small amount of gas to be first in queue
    if gas_price_from_network / 1000 > small_gas_bump {
        gas_price_from_network += small_gas_bump;
    }
    Ok(gas_price_from_network)
=======
pub async fn get_nonce_from_contract(
    address: H160,
    network: Network,
) -> Result<U256, GenericError> {
    let env = get_env(network);

    with_clients(network, |client| async move {
        let meta_tx_contract = prepare_meta_transaction_contract(&client, &env)?;
        let nonce: U256 = meta_tx_contract
            .query(
                GET_NONCE_FUNCTION,
                (address,),
                None,
                Options::default(),
                None,
            )
            .await
            .map_err(GenericError::new)?;

        Ok(nonce)
    })
    .await
}

pub async fn encode_transfer_abi(
    recipient: H160,
    amount: U256,
    network: Network,
) -> Result<Vec<u8>, GenericError> {
    let env = get_env(network);
    with_clients(network, |client| async move {
        let erc20_contract = prepare_erc20_contract(&client, &env)?;
        let function_abi = eth_utils::contract_encode(
            &erc20_contract,
            TRANSFER_ERC20_FUNCTION,
            (recipient, amount),
        )
        .map_err(GenericError::new)?;

        Ok(function_abi)
    })
    .await
}

/// Creates EIP712 message for calling `function_abi` using contract's 'executeMetaTransaction' function
/// Message can be later signed, and send to the contract in order to make an indirect call.
pub async fn encode_meta_transaction_to_eip712(
    sender: H160,
    recipient: H160,
    amount: U256,
    nonce: U256,
    function_abi: &[u8],
    network: Network,
) -> Result<Vec<u8>, GenericError> {
    info!("Creating meta tx for sender {sender:02X?}, recipient {recipient:02X?}, amount {amount:?}, nonce {nonce:?}, network {network:?}");

    const META_TRANSACTION_SIGNATURE: &str =
        "MetaTransaction(uint256 nonce,address from,bytes functionSignature)";
    const MAGIC: [u8; 2] = [0x19, 0x1];

    let env = get_env(network);

    with_clients(network, |client| async move {
        let eip712_contract = prepare_eip712_contract(&client, &env)?;
        let domain_separator: Vec<u8> = eip712_contract
            .query(
                GET_DOMAIN_SEPARATOR_FUNCTION,
                (),
                None,
                Options::default(),
                None,
            )
            .await
            .map_err(|e| GenericError::new(format!("Unable to query contract, reason: {e}")))?;

        let mut eip712_message = Vec::from(MAGIC);

        let abi_hash = H256::from_slice(&keccak256_hash(function_abi));
        let encoded_data = ethabi::encode(&(nonce, sender, abi_hash).into_tokens());

        let type_hash = keccak256_hash(META_TRANSACTION_SIGNATURE.as_bytes());
        let hash_struct = keccak256_hash(&[type_hash, encoded_data].concat());

        eip712_message.extend_from_slice(&domain_separator);
        eip712_message.extend_from_slice(&hash_struct);

        debug!("full eip712 message: {eip712_message:02X?}");

        Ok(eip712_message)
    })
    .await
}

#[cfg(test)]
mod tests {
    use std::str::FromStr;

    use ethereum_types::U256;

    use super::*;

    #[tokio::test]
    async fn test_create_gasless_message() {
        let sender = H160::from_str("0xfeaed3f817169c012d040f05c6c52bce5740fc37").unwrap();
        let recipient = H160::from_str("0xd4EA255B238E214A9A0E5656eC36Fe27CD14adAC").unwrap();
        let amount: U256 = U256::from_dec_str("12300000000000").unwrap();
        let nonce = U256::from(27u32);
        let network = Network::Polygon;

        let transfer_abi = encode_transfer_abi(recipient, amount, network)
            .await
            .unwrap();
        let encoded_meta_transfer = encode_meta_transaction_to_eip712(
            sender,
            recipient,
            amount,
            nonce,
            &transfer_abi,
            network,
        )
        .await
        .unwrap();

        assert_eq!(hex::encode(transfer_abi), "a9059cbb000000000000000000000000d4ea255b238e214a9a0e5656ec36fe27cd14adac00000000000000000000000000000000000000000000000000000b2fd1217800");
        assert_eq!(hex::encode(encoded_meta_transfer), "1901804e8c6f5926bd56018ff8fa95b472e09d8b3612bf1b892f2d5e5f4365a5e95e7bc74d293cbaa554151b05ad958d04d7c19f2552a6315fe4a99f6aef60a887fd");
    }
>>>>>>> 084c8453
}<|MERGE_RESOLUTION|>--- conflicted
+++ resolved
@@ -8,20 +8,23 @@
 use lazy_static::lazy_static;
 use tokio::sync::RwLock;
 use uuid::Uuid;
-<<<<<<< HEAD
-use web3::contract::{Contract, Options};
-use web3::transports::Http;
-use web3::types::{
-    BlockId, BlockNumber, Bytes, Transaction, TransactionId, TransactionReceipt, H160, H256, U256,
-    U64,
-=======
+use web3::{
+    contract::{Contract, Options},
+    error::Error,
+    transports::Http,
+    types::{Bytes, Transaction, TransactionId, TransactionReceipt, H160, H256, U256, U64},
+    Web3,
 use web3::{
     contract::{tokens::Tokenize, Contract, Options},
     error::Error,
     transports::Http,
     types::{Bytes, Transaction, TransactionId, TransactionReceipt, H160, H256, U256, U64},
     Web3,
->>>>>>> 084c8453
+use web3::contract::{Contract, Options};
+use web3::transports::Http;
+use web3::types::{
+    BlockId, BlockNumber, Bytes, Transaction, TransactionId, TransactionReceipt, H160, H256, U256,
+    U64,
 };
 use web3::Web3;
 
@@ -30,11 +33,8 @@
 use ya_payment_driver::utils::big_dec_to_u256;
 use ya_payment_driver::{bus, model::GenericError};
 
-<<<<<<< HEAD
+use crate::erc20::eth_utils::keccak256_hash;
 use crate::dao::Erc20Dao;
-=======
-use crate::erc20::eth_utils::keccak256_hash;
->>>>>>> 084c8453
 use crate::erc20::transaction::YagnaRawTransaction;
 use crate::erc20::wallet::get_next_nonce_info;
 use crate::erc20::{config, eth_utils};
@@ -371,9 +371,7 @@
     Ok(signature)
 }
 
-<<<<<<< HEAD
-pub async fn prepare_erc20_transfer(
-=======
+pub async fn prepare_raw_transaction(
 pub async fn sign_hash_of_data(address: H160, hash: Vec<u8>) -> Result<Vec<u8>, GenericError> {
     let node_id = NodeId::from(address.as_ref());
 
@@ -382,7 +380,7 @@
 }
 
 pub async fn prepare_raw_transaction(
->>>>>>> 084c8453
+pub async fn prepare_erc20_transfer(
     _address: H160,
     recipient: H160,
     amount: U256,
@@ -825,20 +823,6 @@
     Ok(raw_tx.gas_price)
 }
 
-<<<<<<< HEAD
-pub async fn get_network_gas_price_eth(network: Network) -> Result<U256, GenericError> {
-    let _env = get_env(network);
-    let client = get_client(network).await?;
-
-    let small_gas_bump = U256::from(1000);
-    let mut gas_price_from_network = client.eth().gas_price().await.map_err(GenericError::new)?;
-
-    //add small amount of gas to be first in queue
-    if gas_price_from_network / 1000 > small_gas_bump {
-        gas_price_from_network += small_gas_bump;
-    }
-    Ok(gas_price_from_network)
-=======
 pub async fn get_nonce_from_contract(
     address: H160,
     network: Network,
@@ -965,5 +949,17 @@
         assert_eq!(hex::encode(transfer_abi), "a9059cbb000000000000000000000000d4ea255b238e214a9a0e5656ec36fe27cd14adac00000000000000000000000000000000000000000000000000000b2fd1217800");
         assert_eq!(hex::encode(encoded_meta_transfer), "1901804e8c6f5926bd56018ff8fa95b472e09d8b3612bf1b892f2d5e5f4365a5e95e7bc74d293cbaa554151b05ad958d04d7c19f2552a6315fe4a99f6aef60a887fd");
     }
->>>>>>> 084c8453
+}
+pub async fn get_network_gas_price_eth(network: Network) -> Result<U256, GenericError> {
+    let _env = get_env(network);
+    let client = get_client(network).await?;
+
+    let small_gas_bump = U256::from(1000);
+    let mut gas_price_from_network = client.eth().gas_price().await.map_err(GenericError::new)?;
+
+    //add small amount of gas to be first in queue
+    if gas_price_from_network / 1000 > small_gas_bump {
+        gas_price_from_network += small_gas_bump;
+    }
+    Ok(gas_price_from_network)
 }