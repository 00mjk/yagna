/*
    Wallet functions on erc20.
*/

// External crates
use crate::erc20::ethereum::{
    POLYGON_MAXIMUM_GAS_PRICE, POLYGON_PREFERRED_GAS_PRICES, POLYGON_STARTING_GAS_PRICE,
};
use bigdecimal::BigDecimal;
use chrono::Utc;
use num_bigint::BigUint;
use num_traits::Float;
use std::str::FromStr;
use web3::types::{H160, H256, U256, U64};

// Workspace uses
use ya_payment_driver::{
    db::models::{Network, TransactionEntity, TxType},
    model::{AccountMode, GenericError, Init, PaymentDetails},
};

// Local uses
use crate::erc20::transaction::YagnaRawTransaction;
use crate::{
    dao::Erc20Dao,
<<<<<<< HEAD
    erc20::{eth_utils, ethereum, faucet, utils},
=======
    erc20::{
        eth_utils, ethereum, faucet,
        utils::{
            big_dec_gwei_to_u256, big_dec_to_u256, big_uint_to_big_dec, convert_float_gas_to_u256,
            convert_u256_gas_to_float, gas_float_equals, str_to_addr, topic_to_str_address,
            u256_to_big_dec,
        },
    },
>>>>>>> c508f46e
    RINKEBY_NETWORK,
};
use ya_payment_driver::db::models::TransactionStatus;

pub async fn account_balance(address: H160, network: Network) -> Result<BigDecimal, GenericError> {
    let balance_com = ethereum::get_glm_balance(address, network).await?;

    let balance = u256_to_big_dec(balance_com)?;
    log::debug!(
        "account_balance. address={}, network={}, balance={}",
        address,
        &network,
        &balance
    );
    Ok(balance)
}

pub async fn init_wallet(msg: &Init) -> Result<(), GenericError> {
    log::debug!("init_wallet. msg={:?}", msg);
    let mode = msg.mode();
    let address = msg.address();
    let network = msg.network().unwrap_or(RINKEBY_NETWORK.to_string());
    let network = Network::from_str(&network).map_err(|e| GenericError::new(e))?;

    if mode.contains(AccountMode::SEND) {
        let h160_addr = str_to_addr(&address)?;

        let glm_balance = ethereum::get_glm_balance(h160_addr, network).await?;
        if glm_balance == U256::zero() {
            return Err(GenericError::new("Insufficient GLM"));
        }

        let eth_balance = ethereum::get_balance(h160_addr, network).await?;
        if eth_balance == U256::zero() {
            return Err(GenericError::new("Insufficient ETH"));
        }
    }
    Ok(())
}

pub async fn fund(dao: &Erc20Dao, address: H160, network: Network) -> Result<(), GenericError> {
    if network == Network::Mainnet {
        return Err(GenericError::new("Wallet can not be funded on mainnet."));
    }
    faucet::request_glm(dao, address, network).await?;
    Ok(())
}

pub async fn get_next_nonce(
    dao: &Erc20Dao,
    address: H160,
    network: Network,
) -> Result<U256, GenericError> {
    let network_nonce = ethereum::get_next_nonce_pending(address, network).await?;
    let str_addr = format!("0x{:x}", &address);
    let db_nonce = dao.get_next_nonce(&str_addr, network).await?;

    if db_nonce > network_nonce {
        warn!(
            "Network nonce different than db nonce: {} != {}",
            network_nonce, db_nonce
        );
        return Ok(db_nonce);
    }

    Ok(network_nonce)
}

pub async fn has_enough_eth_for_gas(
    db_tx: &TransactionEntity,
    network: Network,
) -> Result<BigDecimal, GenericError> {
    let sender_h160 = str_to_addr(&db_tx.sender)?;
    let eth_balance = ethereum::get_balance(sender_h160, network).await?;
    let gas_costs = ethereum::get_max_gas_costs(db_tx)?;
    let human_gas_cost = u256_to_big_dec(gas_costs)?;
    if gas_costs > eth_balance {
        return Err(GenericError::new(format!(
            "Not enough ETH balance for gas. balance={}, gas_cost={}, address={}, network={}",
            u256_to_big_dec(eth_balance)?,
            &human_gas_cost,
            &db_tx.sender,
            &db_tx.network
        )));
    }
    Ok(human_gas_cost)
}

pub async fn get_block_number(network: Network) -> Result<U64, GenericError> {
    ethereum::block_number(network).await
}

pub async fn make_transfer(
    details: &PaymentDetails,
    nonce: U256,
    network: Network,
    gas_price: Option<BigDecimal>,
    max_gas_price: Option<BigDecimal>,
    gas_limit: Option<u32>,
) -> Result<TransactionEntity, GenericError> {
    log::debug!(
        "make_transfer(). network={}, nonce={}, details={:?}",
        &network,
        &nonce,
        &details
    );
    let amount_big_dec = details.amount.clone();
    let amount = big_dec_to_u256(&amount_big_dec)?;
    let gas_price = match gas_price {
        Some(gas_price) => big_dec_gwei_to_u256(gas_price)?,
        None => convert_float_gas_to_u256(POLYGON_STARTING_GAS_PRICE),
    };
    let max_gas_price = match max_gas_price {
        Some(max_gas_price) => big_dec_gwei_to_u256(max_gas_price)?,
        None => convert_float_gas_to_u256(POLYGON_MAXIMUM_GAS_PRICE),
    };

    let address = str_to_addr(&details.sender)?;
    let recipient = str_to_addr(&details.recipient)?;
    // TODO: Implement token
    //let token = get_network_token(network, None);
    let raw_tx = ethereum::prepare_raw_transaction(
        address,
        recipient,
        amount,
        network,
        nonce,
        Some(gas_price),
        gas_limit,
    )
    .await?;
    //    Ok(raw_tx)

    //let chain_id = network as u64;

    Ok(ethereum::create_dao_entity(
        nonce,
        address,
        convert_u256_gas_to_float(raw_tx.gas_price),
        convert_u256_gas_to_float(max_gas_price),
        raw_tx.gas.as_u32() as i32,
        serde_json::to_string(&raw_tx).map_err(GenericError::new)?,
        network,
        Utc::now(),
        TxType::Transfer,
        Some(amount_big_dec),
    ))
}

fn bump_gas_price(gas_in_gwei: f64, limit_in_gwei: Option<f64>) -> f64 {
    let mut result = -1.0;
    for n in 1..(POLYGON_PREFERRED_GAS_PRICES.len() - 1) {
        if gas_float_equals(POLYGON_PREFERRED_GAS_PRICES[n], gas_in_gwei) {
            result = POLYGON_PREFERRED_GAS_PRICES[n + 1];
        }
    }
    for n in 1..(POLYGON_PREFERRED_GAS_PRICES.len()) {
        if gas_in_gwei > POLYGON_PREFERRED_GAS_PRICES[n - 1]
            && gas_in_gwei < POLYGON_PREFERRED_GAS_PRICES[n]
        {
            result = POLYGON_PREFERRED_GAS_PRICES[n];
        }
    }

    if result < 0.0 {
        result = gas_in_gwei * 1.2
    }
    if let Some(limit_in_gwei) = limit_in_gwei {
        result = Float::min(result, limit_in_gwei);
    }
    result
}

pub async fn send_transactions(
    dao: &Erc20Dao,
    txs: Vec<TransactionEntity>,
    network: Network,
) -> Result<(), GenericError> {
    // TODO: Use batch sending?
    for tx in txs {
        let mut raw_tx: YagnaRawTransaction =
            serde_json::from_str(&tx.encoded).map_err(GenericError::new)?;
        let address = str_to_addr(&tx.sender)?;

        let new_gas_price = if let Some(current_gas_price) = tx.current_gas_price {
            let mut gas_f64 = current_gas_price;
            if tx.status == TransactionStatus::ResendAndBumpGas as i32 {
                gas_f64 = bump_gas_price(current_gas_price, tx.max_gas_price);
            }

            convert_float_gas_to_u256(gas_f64)
        } else if let Some(starting_gas_price) = tx.starting_gas_price {
            convert_float_gas_to_u256(starting_gas_price)
        } else {
            convert_float_gas_to_u256(POLYGON_STARTING_GAS_PRICE)
        };
        raw_tx.gas_price = new_gas_price;

        let encoded = serde_json::to_string(&raw_tx).map_err(GenericError::new)?;
        let signature = ethereum::sign_raw_transfer_transaction(address, network, &raw_tx).await?;

        //save new parameters to db before proceeding. Maybe we should change status to sending
        dao.update_tx_fields(
            &tx.tx_id,
            encoded,
            hex::encode(&signature),
            Some(convert_u256_gas_to_float(new_gas_price)),
        )
        .await;

        let signed = eth_utils::encode_signed_tx(&raw_tx, signature, network as u64);

        match ethereum::send_tx(signed, network).await {
            Ok(tx_hash) => {
                let str_tx_hash = format!("0x{:x}", &tx_hash);
                let str_tx_hash = if let Some(tmp_onchain_txs) = tx.tmp_onchain_txs {
                    tmp_onchain_txs + ";" + str_tx_hash.as_str()
                } else {
                    str_tx_hash
                };
                dao.transaction_sent(
                    &tx.tx_id,
                    &str_tx_hash,
                    Some(convert_u256_gas_to_float(raw_tx.gas_price)),
                )
                .await;
                log::info!("Send transaction. hash={}", &str_tx_hash);
                log::debug!("id={}", &tx.tx_id);
            }
            Err(e) => {
                log::error!("Error sending transaction: {:?}", e);
                if e.to_string().contains("nonce too low") {
                    log::error!("Nonce too low: {:?}", e);
                    dao.transaction_failed_with_nonce_too_low(&tx.tx_id, e.to_string().as_str())
                        .await;
                }
                if e.to_string().contains("already known") {
                    log::error!("Already known: {:?}. Send transaction with higher gas to get from this error loop. (resent won't fix anything)", e);
                    dao.retry_send_transaction(&tx.tx_id, true).await;
                    return Ok(());
                }

                dao.transaction_failed_send(&tx.tx_id, e.to_string().as_str())
                    .await;
            }
        }
    }
    Ok(())
}

// TODO: calculate fee. Below commented out reference to zkSync implementation
// pub async fn get_tx_fee(address: &str, network: Network) -> Result<BigDecimal, GenericError> {
//     // let token = get_network_token(network, None);
//     // let wallet = get_wallet(&address, network).await?;
//     // let tx_fee = wallet
//     //     .provider
//     //     .get_tx_fee(TxFeeTypes::Transfer, wallet.address(), token.as_str())
//     //     .await
//     //     .map_err(GenericError::new)?
//     //     .total_fee;
//     // let tx_fee_bigdec = utils::big_uint_to_big_dec(tx_fee);
//     //
//     // log::debug!("Transaction fee {:.5} {}", tx_fee_bigdec, token.as_str());
//     // Ok(tx_fee_bigdec)
//     todo!();
// }

pub async fn verify_tx(tx_hash: &str, network: Network) -> Result<PaymentDetails, GenericError> {
    log::debug!("verify_tx. hash={}", tx_hash);
    let hex_hash = H256::from_str(&tx_hash[2..]).unwrap();
    let tx = ethereum::get_tx_receipt(hex_hash, network).await?.unwrap();
    // TODO: Properly parse logs after https://github.com/tomusdrw/rust-web3/issues/208
    let tx_log = &tx.logs[0];
    let sender = topic_to_str_address(&tx_log.topics[1]);
    let recipient = topic_to_str_address(&tx_log.topics[2]);
    let amount = big_uint_to_big_dec(BigUint::from_bytes_be(&tx_log.data.0));
    // TODO: Get date from block
    // let date_str = format!("{}Z", v.created_at);
    let date = Some(chrono::Utc::now());

    let details = PaymentDetails {
        recipient,
        sender,
        amount,
        date,
    };
    log::debug!("PaymentDetails from server: {:?}", &details);

    Ok(details)
}<|MERGE_RESOLUTION|>--- conflicted
+++ resolved
@@ -23,9 +23,6 @@
 use crate::erc20::transaction::YagnaRawTransaction;
 use crate::{
     dao::Erc20Dao,
-<<<<<<< HEAD
-    erc20::{eth_utils, ethereum, faucet, utils},
-=======
     erc20::{
         eth_utils, ethereum, faucet,
         utils::{
@@ -34,7 +31,6 @@
             u256_to_big_dec,
         },
     },
->>>>>>> c508f46e
     RINKEBY_NETWORK,
 };
 use ya_payment_driver::db::models::TransactionStatus;
