/*
    Erc20Driver to handle payments on the erc20 network.

    Please limit the logic in this file, use local mods to handle the calls.
*/
// Extrnal crates
use log;
use std::collections::HashMap;
use std::str::FromStr;
use std::sync::Arc;
use tokio::sync::Notify;

// Workspace uses
use ya_payment_driver::{
    account::{Accounts, AccountsRc},
    bus,
    cron::PaymentDriverCron,
    dao::DbExecutor,
    db::models::Network,
    driver::{
        async_trait, BigDecimal, IdentityError, IdentityEvent, Network as NetworkConfig,
        PaymentDriver,
    },
    model::*,
};

// Local uses
use crate::{dao::Erc20Dao, network::SUPPORTED_NETWORKS, DRIVER_NAME, RINKEBY_NETWORK};

mod api;
mod cli;
mod cron;

lazy_static::lazy_static! {
    static ref TX_SENDOUT_INTERVAL: std::time::Duration = std::time::Duration::from_secs(
            std::env::var("ERC20_SENDOUT_INTERVAL_SECS")
                .ok()
                .and_then(|x| x.parse().ok())
                .unwrap_or(120),
        );

    static ref TX_CONFIRMATION_INTERVAL: std::time::Duration = std::time::Duration::from_secs(
            std::env::var("ERC20_CONFIRMATION_INTERVAL_SECS")
                .ok()
                .and_then(|x| x.parse().ok())
                .unwrap_or(10),
        );
}

pub struct Erc20Driver {
    active_accounts: AccountsRc,
    dao: Erc20Dao,
    notify: Arc<Notify>, //can be Rc also, but Arc looks nicer
}

impl Erc20Driver {
    pub fn new(db: DbExecutor) -> Self {
        Self {
            active_accounts: Accounts::new_rc(),
            dao: Erc20Dao::new(db),
            notify: Arc::new(Notify::new()),
        }
    }

    pub async fn load_active_accounts(&self) {
        log::debug!("load_active_accounts");
        let mut accounts = self.active_accounts.borrow_mut();
        let unlocked_accounts = bus::list_unlocked_identities().await.unwrap();
        for account in unlocked_accounts {
            log::debug!("account={}", account);
            accounts.add_account(account)
        }
    }

    fn is_account_active(&self, address: &str) -> Result<(), GenericError> {
        match self.active_accounts.as_ref().borrow().get_node_id(address) {
            Some(_) => Ok(()),
            None => Err(GenericError::new(format!(
                "Account not active: {}",
                &address
            ))),
        }
    }
}

#[async_trait(?Send)]
impl PaymentDriver for Erc20Driver {
    async fn account_event(
        &self,
        _db: DbExecutor,
        _caller: String,
        msg: IdentityEvent,
    ) -> Result<(), IdentityError> {
        self.active_accounts.borrow_mut().handle_event(msg);
        Ok(())
    }

    async fn enter(
        &self,
        _db: DbExecutor,
        _caller: String,
        msg: Enter,
    ) -> Result<String, GenericError> {
        log::info!("ENTER = Not Implemented: {:?}", msg);
        Ok("NOT_IMPLEMENTED".to_string())
    }

    async fn exit(
        &self,
        _db: DbExecutor,
        _caller: String,
        msg: Exit,
    ) -> Result<String, GenericError> {
        log::info!("EXIT = Not Implemented: {:?}", msg);
        Ok("NOT_IMPLEMENTED".to_string())
    }

    async fn get_account_balance(
        &self,
        _db: DbExecutor,
        _caller: String,
        msg: GetAccountBalance,
    ) -> Result<BigDecimal, GenericError> {
        api::get_account_balance(msg).await
    }

<<<<<<< HEAD
    async fn exit_fee(&self, _: ExitFee) -> Result<FeeResult, GenericError> {
        log::info!("EXIT_FEE = Not Implemented");
        Err(GenericError::new("EXIT_FEE = Not Implemented"))
=======
    async fn get_account_gas_balance(
        &self,
        _db: DbExecutor,
        _caller: String,
        msg: GetAccountGasBalance,
    ) -> Result<Option<GasDetails>, GenericError> {
        api::get_account_gas_balance(msg).await
>>>>>>> 084c8453
    }

    fn get_name(&self) -> String {
        DRIVER_NAME.to_string()
    }

    fn get_default_network(&self) -> String {
        RINKEBY_NETWORK.to_string()
    }

    fn get_networks(&self) -> HashMap<String, NetworkConfig> {
        SUPPORTED_NETWORKS.clone()
    }

    fn recv_init_required(&self) -> bool {
        false
    }

    async fn init(&self, _db: DbExecutor, _caller: String, msg: Init) -> Result<Ack, GenericError> {
        cli::init(self, msg).await?;
        Ok(Ack {})
    }

    async fn fund(
        &self,
        _db: DbExecutor,
        _caller: String,
        msg: Fund,
    ) -> Result<String, GenericError> {
        cli::fund(&self.dao, msg).await
    }

    async fn transfer(
        &self,
        _db: DbExecutor,
        _caller: String,
        msg: Transfer,
    ) -> Result<String, GenericError> {
        self.is_account_active(&msg.sender)?;
        let res = cli::transfer(&self.dao, msg).await;
        if res.is_ok() {
            self.notify.notify();
        }
        res
    }

    async fn transfer_fee(&self, _msg: TransferFee) -> Result<FeeResult, GenericError> {
        log::info!("transfer_fee = Not Implemented");
        Err(GenericError::new("transfer_fee = Not Implemented"))
    }

    async fn schedule_payment(
        &self,
        _db: DbExecutor,
        _caller: String,
        msg: SchedulePayment,
    ) -> Result<String, GenericError> {
        log::debug!("schedule_payment: {:?}", msg);

        self.is_account_active(&msg.sender())?;
        api::schedule_payment(&self.dao, msg).await
    }

    async fn verify_payment(
        &self,
        _db: DbExecutor,
        _caller: String,
        msg: VerifyPayment,
    ) -> Result<PaymentDetails, GenericError> {
        api::verify_payment(msg).await
    }

    async fn validate_allocation(
        &self,
        _db: DbExecutor,
        _caller: String,
        msg: ValidateAllocation,
    ) -> Result<bool, GenericError> {
        api::validate_allocation(msg).await
    }

    async fn shut_down(
        &self,
        _db: DbExecutor,
        _caller: String,
        _msg: ShutDown,
    ) -> Result<(), GenericError> {
        //TODO - add proper shutdown code
        //self.send_out_payments().await;
        // HACK: Make sure that send-out job did complete. It might have just been running in another thread (cron). In such case .send_out_payments() would not block.
        //self.sendout_lock.lock().await;
        /*
        let timeout = Duration::from_std(msg.timeout)
            .map_err(|e| GenericError::new(format!("Invalid shutdown timeout: {}", e)))?;
        let deadline = Utc::now() + timeout - Duration::seconds(1);
        while {
            //self.confirm_payments().await; // Run it at least once
            Utc::now() < deadline && self.dao.has_unconfirmed_txs().await? // Stop if deadline passes or there are no more transactions to confirm
        } {
            tokio::time::delay_for(std::time::Duration::from_secs(1)).await;
        }*/
        Ok(())
    }
}

impl Erc20Driver {
    async fn confirm_payments(&self) -> Result<bool, GenericError> {
        log::trace!("Running ERC-20 confirmation job...");
        for network_key in self.get_networks().keys() {
            if !cron::confirm_payments(&self.dao, &self.get_name(), network_key).await? {
                return Ok(false);
            }
        }
        log::trace!("ERC-20 confirmation job complete.");
        Ok(true)
    }

    async fn send_out_payments(&self) {
        log::trace!("Running ERC-20 send-out job...");
        'outer: for network_key in self.get_networks().keys() {
            let network = Network::from_str(&network_key).unwrap();
            // Process payment rows
            for node_id in self.active_accounts.borrow().list_accounts() {
                if let Err(e) =
                    cron::process_payments_for_account(&self.dao, &node_id, network).await
                {
                    log::error!(
                        "Cron: processing payment for account [{}] failed with error: {}",
                        node_id,
                        e
                    );
                    continue 'outer;
                };
            }
            // Process transaction rows
            cron::process_transactions(&self.dao, network).await;
        }
        log::trace!("ERC-20 send-out job complete.");
    }
}

#[async_trait(?Send)]
impl PaymentDriverCron for Erc20Driver {
    async fn start_confirmation_job(self: Arc<Self>) {
        let driver = self.clone();
        loop {
            tokio::select! {
                val = driver.notify.notified() => {
                    log::debug!("Received notification {:?}", val);
                }
                val = tokio::time::delay_for(*TX_SENDOUT_INTERVAL) => {
                    log::debug!("Start payment driver cron loop {:?}", val);
                }
            }
            self.send_out_payments().await;
            loop {
                tokio::time::delay_for(*TX_CONFIRMATION_INTERVAL).await;
                let res = self.confirm_payments().await.unwrap_or_else(|err| {
                    log::error!("Error when trying to confirm payments {}", err);
                    false
                });
                if res {
                    break;
                }
            }
        }

        /*
        let driver1 = self.clone();
        Arbiter::spawn(async move {
            loop {
                tokio::select! {
                    val = driver1.notify.notified() => {
                        log::debug!("Received notification {:?}", val);
                    }
                    val = tokio::time::delay_for(*TX_SENDOUT_INTERVAL) => {
                        log::debug!("Start payment driver cron loop {:?}", val);
                    }
                }
                driver1.send_out_payments().await;
            }
        });
        let driver2 = self.clone();
        Arbiter::spawn(async move {
            loop {
                tokio::select! {
                    val = driver2.notify.notified() => {
                        log::debug!("Received notification {:?}", val);
                    }
                    val = tokio::time::delay_for(*TX_SENDOUT_INTERVAL) => {
                        log::debug!("Start payment driver cron loop {:?}", val);
                    }
                }
                driver2.confirm_payments().await;
            }
        });*/
    }
}<|MERGE_RESOLUTION|>--- conflicted
+++ resolved
@@ -124,19 +124,17 @@
         api::get_account_balance(msg).await
     }
 
-<<<<<<< HEAD
+    async fn get_account_gas_balance(
+        &self,
+        _db: DbExecutor,
+        _caller: String,
+        msg: GetAccountGasBalance,
+    ) -> Result<Option<GasDetails>, GenericError> {
+        api::get_account_gas_balance(msg).await
+}
     async fn exit_fee(&self, _: ExitFee) -> Result<FeeResult, GenericError> {
         log::info!("EXIT_FEE = Not Implemented");
         Err(GenericError::new("EXIT_FEE = Not Implemented"))
-=======
-    async fn get_account_gas_balance(
-        &self,
-        _db: DbExecutor,
-        _caller: String,
-        msg: GetAccountGasBalance,
-    ) -> Result<Option<GasDetails>, GenericError> {
-        api::get_account_gas_balance(msg).await
->>>>>>> 084c8453
     }
 
     fn get_name(&self) -> String {
