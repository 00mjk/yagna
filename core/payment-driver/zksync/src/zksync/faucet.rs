--- conflicted
+++ resolved
@@ -80,17 +80,12 @@
 }
 
 async fn faucet_donate(address: &str, _network: Network) -> Result<(), GenericError> {
-<<<<<<< HEAD
-    let client = awc::Client::new();
-    let faucet_url = resolve_faucet_url().await?;
-    debug!("Faucet url: {}/{}", faucet_url, address);
-
-=======
     // TODO: Reduce timeout to 20-30 seconds when transfer is used.
     let client = awc::Client::builder()
         .timeout(std::time::Duration::from_secs(60))
         .finish();
->>>>>>> c078f418
+    let faucet_url = resolve_faucet_url().await?;
+    debug!("Faucet url: {}/{}", faucet_url, address);
     let response = client
         .get(format!("{}/{}", faucet_url, address))
         .send()
