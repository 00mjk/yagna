/*
    Wallet functions on zksync.
*/

// External crates
use bigdecimal::{BigDecimal, Zero};
use num_bigint::BigUint;
use std::env;
use std::str::FromStr;
use zksync::operations::SyncTransactionHandle;
use zksync::types::BlockStatus;
use zksync::zksync_types::{tx::TxHash, Address, Nonce, TxFeeTypes};
use zksync::{
    provider::get_rpc_addr,
    provider::{Provider, RpcProvider},
    Network as ZkNetwork, Wallet, WalletCredentials,
};
use zksync_eth_signer::EthereumSigner;

// Workspace uses
use ya_payment_driver::{
    db::models::Network,
    model::{AccountMode, Exit, GenericError, Init, PaymentDetails},
};

// Local uses
use crate::{
    network::get_network_token,
    zksync::{faucet, signer::YagnaEthSigner, utils},
    DEFAULT_NETWORK, ZKSYNC_TOKEN_NAME,
};

pub async fn account_balance(address: &str, network: Network) -> Result<BigDecimal, GenericError> {
    let pub_address = Address::from_str(&address[2..]).map_err(GenericError::new)?;
    let acc_info = get_provider(network)
        .account_info(pub_address)
        .await
        .map_err(GenericError::new)?;
    // TODO: implement tokens, replace None
    let token = get_network_token(network, None);
    let mut balance_com = acc_info
        .committed
        .balances
        .get(&token)
        .map(|x| x.0.clone())
        .unwrap_or(BigUint::zero());
    // Hack to get GNT balance for backwards compatability
    // TODO: Remove this if {} and the `mut` from `let mut balance_com`
    if network == Network::Rinkeby && balance_com == BigUint::zero() {
        balance_com = acc_info
            .committed
            .balances
            .get(ZKSYNC_TOKEN_NAME)
            .map(|x| x.0.clone())
            .unwrap_or(BigUint::zero());
    }
    let balance = utils::big_uint_to_big_dec(balance_com);
    log::debug!(
        "account_balance. address={}, network={}, balance={}",
        address,
        &network,
        &balance
    );
    Ok(balance)
}

pub async fn init_wallet(msg: &Init) -> Result<(), GenericError> {
    log::debug!("init_wallet. msg={:?}", msg);
    let mode = msg.mode();
    let address = msg.address().clone();
    let network = msg.network().unwrap_or(DEFAULT_NETWORK.to_string());
    let network = Network::from_str(&network).map_err(|e| GenericError::new(e))?;

    if mode.contains(AccountMode::SEND) {
        let wallet = get_wallet(&address, network).await?;
        unlock_wallet(wallet, network).await?;
    }
    Ok(())
}

pub async fn fund(address: &str, network: Network) -> Result<(), GenericError> {
    if network == Network::Mainnet {
        return Err(GenericError::new("Wallet can not be funded on mainnet."));
    }
    faucet::request_ngnt(address, network).await?;
    Ok(())
}

pub async fn exit(msg: &Exit) -> Result<String, GenericError> {
    let network = msg.network().unwrap_or(DEFAULT_NETWORK.to_string());
    let network = Network::from_str(&network).map_err(|e| GenericError::new(e))?;
    let wallet = get_wallet(&msg.sender(), network).await?;
    let tx_handle = withdraw(wallet, msg.amount(), msg.to()).await?;
    let tx_info = tx_handle
        .wait_for_commit()
        .await
        .map_err(GenericError::new)?;

    match tx_info.success {
        Some(true) => Ok(hash_to_hex(tx_handle.hash())),
        Some(false) => Err(GenericError::new(
            tx_info
                .fail_reason
                .unwrap_or("Unknown failure reason".to_string()),
        )),
        None => Err(GenericError::new("Transaction time-outed")),
    }
}

fn hash_to_hex(hash: TxHash) -> String {
    // TxHash::to_string adds a prefix to the hex value
    hex::encode(hash.as_ref())
}

pub async fn get_nonce(address: &str, network: Network) -> u32 {
    let addr = match Address::from_str(&address[2..]) {
        Ok(a) => a,
        Err(e) => {
            log::error!("Unable to parse address, failed to get nonce. {:?}", e);
            return 0;
        }
    };
    let provider = get_provider(network);
    let account_info = match provider.account_info(addr).await {
        Ok(i) => i,
        Err(e) => {
            log::error!("Unable to get account info, failed to get nonce. {:?}", e);
            return 0;
        }
    };
    *account_info.committed.nonce
}

pub async fn make_transfer(
    details: &PaymentDetails,
    nonce: u32,
    network: Network,
) -> Result<String, GenericError> {
    log::debug!("make_transfer. {:?}", details);
    let amount = details.amount.clone();
    let amount = utils::big_dec_to_big_uint(amount)?;
    let amount = utils::pack_up(&amount);

    let sender = details.sender.clone();
    let wallet = get_wallet(&sender, network).await?;
    let token = get_network_token(network, None);

    let balance = wallet
        .get_balance(BlockStatus::Committed, token.as_ref())
        .await
        .map_err(GenericError::new)?;
    log::debug!("balance before transfer={}", balance);

    let transfer_builder = wallet
        .start_transfer()
        .nonce(Nonce(nonce))
        .str_to(&details.recipient[2..])
        .map_err(GenericError::new)?
        .token(token.as_ref())
        .map_err(GenericError::new)?
        .amount(amount.clone());
    log::debug!(
        "transfer raw data. nonce={}, to={}, token={}, amount={}",
        nonce,
        &details.recipient,
        token,
        amount
    );
    let transfer = transfer_builder.send().await.map_err(GenericError::new)?;

    let tx_hash = hex::encode(transfer.hash());
    log::info!("Created zksync transaction with hash={}", tx_hash);
    Ok(tx_hash)
}

pub async fn check_tx(tx_hash: &str, network: Network) -> Option<Result<(), String>> {
    let provider = get_provider(network);
    let tx_hash = format!("sync-tx:{}", tx_hash);
    let tx_hash = TxHash::from_str(&tx_hash).unwrap();
    let tx_info = provider.tx_info(tx_hash).await.unwrap();
    log::trace!("tx_info: {:?}", tx_info);
    match tx_info.success {
        None => None,
        Some(true) => Some(Ok(())),
        Some(false) => match tx_info.fail_reason {
            Some(err) => Some(Err(err)),
            None => Some(Err("Unknown failure".to_string())),
        },
    }
}

#[derive(serde::Deserialize)]
struct TxRespObj {
    to: String,
    from: String,
    amount: String,
    created_at: String,
}

pub async fn verify_tx(tx_hash: &str, network: Network) -> Result<PaymentDetails, GenericError> {
    let provider_url = match get_rpc_addr_from_env(network) {
        Some(rpc_addr) => rpc_addr,
        None => get_rpc_addr(get_zk_network(network)).to_string(),
    };
    // HACK: Get the transaction data from v0.1 api
    let api_url = provider_url.replace("/jsrpc", "/api/v0.1");
    let req_url = format!("{}/transactions_all/{}", api_url, tx_hash);
    log::debug!("Request URL: {}", &req_url);

    let client = awc::Client::new();
    let response = client
        .get(req_url)
        .send()
        .await
        .map_err(GenericError::new)?
        .body()
        .await
        .map_err(GenericError::new)?;
    let response = String::from_utf8_lossy(response.as_ref());
    log::trace!("Request response: {}", &response);
    let v: TxRespObj = serde_json::from_str(&response).map_err(GenericError::new)?;

    let recipient = v.to;
    let sender = v.from;
    let amount =
        utils::big_uint_to_big_dec(BigUint::from_str(&v.amount).map_err(GenericError::new)?);
    let date_str = format!("{}Z", v.created_at);
    let date = Some(chrono::DateTime::from_str(&date_str).map_err(GenericError::new)?);
    let details = PaymentDetails {
        recipient,
        sender,
        amount,
        date,
    };
    log::debug!("PaymentDetails from server: {:?}", &details);

    Ok(details)
}

<<<<<<< HEAD
fn get_provider(network: Network) -> RpcProvider {
    let provider: RpcProvider = match env::var("ZKSYNC_RPC_ADDRESS").ok() {
        Some(rpc_addr) => RpcProvider::from_addr(rpc_addr),
        None => RpcProvider::new(get_zk_network(network)),
=======
fn get_provider(network: Network) -> Provider {
    let provider: Provider = match get_rpc_addr_from_env(network) {
        Some(rpc_addr) => Provider::from_addr(rpc_addr),
        None => Provider::new(get_zk_network(network)),
>>>>>>> c078f418
    };
    provider.clone()
}

fn get_rpc_addr_from_env(network: Network) -> Option<String> {
    match network {
        Network::Mainnet => env::var("ZKSYNC_MAINNET_RPC_ADDRESS").ok(),
        Network::Rinkeby => env::var("ZKSYNC_RINKEBY_RPC_ADDRESS").ok(),
    }
}

async fn get_wallet(
    address: &str,
    network: Network,
) -> Result<Wallet<YagnaEthSigner, RpcProvider>, GenericError> {
    log::debug!("get_wallet {:?}", address);
    let addr = Address::from_str(&address[2..]).map_err(GenericError::new)?;
    let provider = get_provider(network);
    let signer = YagnaEthSigner::new(addr);
    let credentials = WalletCredentials::from_eth_signer(addr, signer, get_zk_network(network))
        .await
        .map_err(GenericError::new)?;
    let wallet = Wallet::new(provider, credentials)
        .await
        .map_err(GenericError::new)?;
    Ok(wallet)
}

fn get_zk_network(network: Network) -> ZkNetwork {
    ZkNetwork::from_str(&network.to_string()).unwrap() // _or(ZkNetwork::Rinkeby)
}

async fn unlock_wallet<S: EthereumSigner + Clone, P: Provider + Clone>(
    wallet: Wallet<S, P>,
    network: Network,
) -> Result<(), GenericError> {
    log::debug!("unlock_wallet");
    if !wallet
        .is_signing_key_set()
        .await
        .map_err(GenericError::new)?
    {
        log::info!("Unlocking wallet... address = {}", wallet.signer.address);
        let token = get_network_token(network, None);

        let unlock = wallet
            .start_change_pubkey()
            .fee_token(token.as_ref())
            .map_err(|e| GenericError::new(format!("Failed to create change_pubkey request: {}", e)))?
            .send()
            .await
            .map_err(|e| GenericError::new(format!("Failed to send change_pubkey request: '{}'. HINT: Did you run `yagna payment fund` and follow the instructions?", e)))?;
        // DO WE NEED DEBUG? log::debug!("Unlock tx: {:?}", unlock);
        log::info!("Unlock send. tx_hash= {}", unlock.hash().to_string());

        let tx_info = unlock.wait_for_commit().await.map_err(GenericError::new)?;
        log::debug!("tx_info = {:?}", tx_info);
        match tx_info.success {
            Some(true) => log::info!("Wallet successfully unlocked. address = {}", wallet.signer.address),
            Some(false) => return Err(GenericError::new(format!("Failed to unlock wallet. reason={}", tx_info.fail_reason.unwrap_or("Unknown reason".to_string())))),
            None => return Err(GenericError::new(format!("Unknown result from zksync unlock, please check your wallet on zkscan and try again. {:?}", tx_info))),
        }
    }
    Ok(())
}

pub async fn withdraw<S: EthereumSigner + Clone, P: Provider + Clone>(
    wallet: Wallet<S, P>,
    amount: Option<BigDecimal>,
    recipient: Option<String>,
) -> Result<SyncTransactionHandle<P>, GenericError> {
    let balance = wallet
        .get_balance(BlockStatus::Committed, ZKSYNC_TOKEN_NAME)
        .await
        .map_err(GenericError::new)?;
    info!(
        "Wallet funded with {} tGLM available for withdrawal",
        utils::big_uint_to_big_dec(balance.clone())
    );

    info!("Obtaining withdrawal fee");
    let address = wallet.address();
    let withdraw_fee = wallet
        .provider
        .get_tx_fee(TxFeeTypes::Withdraw, address, ZKSYNC_TOKEN_NAME)
        .await
        .map_err(GenericError::new)?
        .total_fee;
    info!(
        "Withdrawal transaction fee {:.5}",
        utils::big_uint_to_big_dec(withdraw_fee.clone())
    );

    let amount = match amount {
        Some(amount) => utils::big_dec_to_big_uint(amount)?,
        None => balance.clone(),
    };
    let withdraw_amount = std::cmp::min(balance - withdraw_fee, amount);
    info!(
        "Withdrawal of {:.5} tGLM started",
        utils::big_uint_to_big_dec(withdraw_amount.clone())
    );

    let recipient_address = match recipient {
        Some(addr) => Address::from_str(&addr[2..]).map_err(GenericError::new)?,
        None => address,
    };

    let withdraw_builder = wallet
        .start_withdraw()
        .token(ZKSYNC_TOKEN_NAME)
        .map_err(GenericError::new)?
        .amount(withdraw_amount.clone())
        .to(recipient_address);
    log::debug!(
        "Withdrawal raw data. token={}, amount={}, to={}",
        ZKSYNC_TOKEN_NAME,
        withdraw_amount,
        recipient_address
    );
    let withdraw_handle = withdraw_builder.send().await.map_err(GenericError::new)?;

    Ok(withdraw_handle)
}<|MERGE_RESOLUTION|>--- conflicted
+++ resolved
@@ -237,17 +237,10 @@
     Ok(details)
 }
 
-<<<<<<< HEAD
 fn get_provider(network: Network) -> RpcProvider {
-    let provider: RpcProvider = match env::var("ZKSYNC_RPC_ADDRESS").ok() {
+    let provider: RpcProvider = match get_rpc_addr_from_env(network) {
         Some(rpc_addr) => RpcProvider::from_addr(rpc_addr),
         None => RpcProvider::new(get_zk_network(network)),
-=======
-fn get_provider(network: Network) -> Provider {
-    let provider: Provider = match get_rpc_addr_from_env(network) {
-        Some(rpc_addr) => Provider::from_addr(rpc_addr),
-        None => Provider::new(get_zk_network(network)),
->>>>>>> c078f418
     };
     provider.clone()
 }
