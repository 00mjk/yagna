--- conflicted
+++ resolved
@@ -26,12 +26,8 @@
 web3 = "0.10.0"
 #
 # ## yagna dependencies
-<<<<<<< HEAD
-ya-client-model = { version = "0.1" }
-ya-core-model = { version = "0.1", features = ["driver", "identity", "payment"] }
-=======
+ya-client-model = { version = "0.2.0" }
 ya-core-model = { version = "0.2.1", features = ["driver", "identity", "payment"] }
->>>>>>> bee2f881
 ya-service-bus = "0.2"
 
 [dev-dependencies]
