[package]
name = "ya-zksync-driver"
version = "0.2.0"
authors = ["Golem Factory <contact@golem.network>"]
edition = "2018"

[features]
default = []

[dependencies]
async-trait = "0.1"
anyhow = "1.0"
bigdecimal = { version = "0.2" }
chrono = { version = "0.4", features = ["serde"] }
futures = "0.3"
hex = "0.4"
lazy_static = "1.4"
log = "0.4.8"
maplit = "1.0"
metrics-macros = "=0.1.0-alpha.5"
num-bigint = { version = "0.3", features = ["serde"] }
rlp = "0.5"
serde = "1.0"
serde_json = "^1.0"
tiny-keccak = "1.4.2"
tokio = { version = "0.2", features = ["full"] }
uuid = { version = "0.8", features = ["v4"] }
zksync = { git = "https://github.com/matter-labs/zksync", rev = "0e28e238f71b3be128e4a760b0147e7c62d8dee5"}
zksync_eth_signer = { git = "https://github.com/matter-labs/zksync", rev = "0e28e238f71b3be128e4a760b0147e7c62d8dee5"}

## yagna dependencies
ya-payment-driver = "0.2"
<<<<<<< HEAD
ya-client-model = "0.3"
ya-service-api = { version = "0.1.1", features=["with-awc"], path="../../serv-api" }
=======
ya-client-model = "0.4"
>>>>>>> 73fbb820
ya-service-api-interfaces = "0.1"
ya-utils-futures = "0.1"
ya-utils-networking = "0.1"

[dev-dependencies]
actix-rt = "1.0"
dotenv = "0.15.0"
env_logger = "0.7.1"
structopt = "0.3"<|MERGE_RESOLUTION|>--- conflicted
+++ resolved
@@ -30,12 +30,8 @@
 
 ## yagna dependencies
 ya-payment-driver = "0.2"
-<<<<<<< HEAD
-ya-client-model = "0.3"
+ya-client-model = "0.4"
 ya-service-api = { version = "0.1.1", features=["with-awc"], path="../../serv-api" }
-=======
-ya-client-model = "0.4"
->>>>>>> 73fbb820
 ya-service-api-interfaces = "0.1"
 ya-utils-futures = "0.1"
 ya-utils-networking = "0.1"
