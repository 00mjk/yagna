--- conflicted
+++ resolved
@@ -14,13 +14,8 @@
 ya-core-model = { version = "^0.6", features=["net", "identity"] }
 
 # ya-relay-client = "0.2"
-<<<<<<< HEAD
-ya-relay-client = { git = "https://github.com/golemfactory/ya-relay.git", rev = "b5d6b5bcf2276c3143e0b967a8666869afaab8c4" }
-ya-relay-core = { git = "https://github.com/golemfactory/ya-relay.git", rev = "b5d6b5bcf2276c3143e0b967a8666869afaab8c4" }
-=======
 ya-relay-client = { git = "https://github.com/golemfactory/ya-relay.git", rev = "8bbb42abc878f94cd663677b0d47ddfa4ccf24c0" }
 ya-relay-core = { git = "https://github.com/golemfactory/ya-relay.git", rev = "8bbb42abc878f94cd663677b0d47ddfa4ccf24c0" }
->>>>>>> 73fbb820
 
 ya-sb-proto = { version = "0.4" }
 ya-service-api = "0.1"
