--- conflicted
+++ resolved
@@ -1,26 +1,15 @@
-<<<<<<< HEAD
-use crate::TrackerRef;
-use actix_web::Scope;
-
-=======
 use actix_web::web::Data;
 use actix_web::Scope;
 
 use crate::TrackerRef;
 
->>>>>>> 7d3a8927
 use ya_persistence::executor::DbExecutor;
 use ya_service_api_web::scope::ExtendableScope;
 
 pub fn web_scope(db: &DbExecutor, tracker: TrackerRef) -> Scope {
     actix_web::web::scope(crate::ACTIVITY_API_PATH)
-<<<<<<< HEAD
-        .data(db.clone())
-        .data(tracker.clone())
-=======
         .app_data(Data::new(db.clone()))
         .app_data(Data::new(tracker.clone()))
->>>>>>> 7d3a8927
         .extend(common::extend_web_scope)
         .extend(crate::provider::extend_web_scope)
         .extend(crate::requestor::control::extend_web_scope)
@@ -188,22 +177,11 @@
         let line = format!("data: {}\r\n\r\n", item_str);
 
         HttpResponse::Ok()
-<<<<<<< HEAD
-            .header(header::CONTENT_TYPE, "text/event-stream")
-            .header(header::CACHE_CONTROL, "no-cache")
-=======
             .append_header((header::CONTENT_TYPE, "text/event-stream"))
             .append_header((header::CACHE_CONTROL, "no-cache"))
->>>>>>> 7d3a8927
             .streaming(Box::pin(
                 futures::stream::once(futures::future::ok(web::Bytes::from(line)))
                     .chain(event_stream(stream, id.identity)),
             ))
-<<<<<<< HEAD
-
-        //let value = stream.recv().await.map_err(actix_web::error::ErrorInternalServerError)?;
-        //Ok::<_, actix_web::Error>(web::Json(value))
-=======
->>>>>>> 7d3a8927
     }
 }