#[macro_use]
extern crate diesel;
extern crate ya_service_api_web;
#[macro_use]
extern crate ya_service_bus;

pub(crate) mod common;
pub(crate) mod dao;
#[macro_use]
pub(crate) mod macros;

pub mod api;
pub mod error;
pub mod provider;
pub mod requestor;
<<<<<<< HEAD
pub mod service;
pub mod timeout;
=======
>>>>>>> 381794d4

pub type Result<T> = std::result::Result<T, error::Error>;

pub use ya_model::activity::ACTIVITY_API_PATH;<|MERGE_RESOLUTION|>--- conflicted
+++ resolved
@@ -13,11 +13,7 @@
 pub mod error;
 pub mod provider;
 pub mod requestor;
-<<<<<<< HEAD
 pub mod service;
-pub mod timeout;
-=======
->>>>>>> 381794d4
 
 pub type Result<T> = std::result::Result<T, error::Error>;
 
