[package]
name = "ya-service-api-web"
version = "0.1.1"
description = "Web interface for modules of Yagna service and CLI"
authors = ["Golem Factory <contact@golem.network>"]
edition = "2018"

[dependencies]
<<<<<<< HEAD
ya-client = "0.6"
ya-core-model = { version = "^0.3", features = ["appkey"] }
=======
ya-client = "0.5"
ya-core-model = { version = "^0.4", features = ["appkey"] }
>>>>>>> f02288c5
ya-service-api = "0.1"
ya-service-api-cache = "0.1"
ya-service-bus = "0.4"

actix-service = "=2.0.0-beta.5"
actix-web = "=4.0.0-beta.5"
actix-web-httpauth = "0.6.0-beta.1"
futures = "0.3"
log = "0.4"
serde = { version = "1.0", features = ["derive"] }
url = "2.1.1"

[dev-dependencies]
ya-identity = "0.2"
ya-persistence = "0.2"
ya-sb-router = "0.4"
ya-service-api-derive = "0.1"
ya-service-api-interfaces = "0.1"

actix-rt = "2.2"
anyhow = "1.0"
awc = "=3.0.0-beta.4"
env_logger = "0.7"
structopt = "0.3"<|MERGE_RESOLUTION|>--- conflicted
+++ resolved
@@ -6,13 +6,8 @@
 edition = "2018"
 
 [dependencies]
-<<<<<<< HEAD
 ya-client = "0.6"
-ya-core-model = { version = "^0.3", features = ["appkey"] }
-=======
-ya-client = "0.5"
 ya-core-model = { version = "^0.4", features = ["appkey"] }
->>>>>>> f02288c5
 ya-service-api = "0.1"
 ya-service-api-cache = "0.1"
 ya-service-bus = "0.4"
