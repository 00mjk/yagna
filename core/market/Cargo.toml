[package]
name = "ya-market"
version = "0.3.0"
description = "The Distributed Marketplace implementation for Yagna."
authors = ["Golem Factory <contact@golem.network>"]
edition = "2018"

[features]
test-suite = []
bcast-singleton = []

[dependencies]
ya-agreement-utils = { version = "^0.2"}
<<<<<<< HEAD
ya-client = "0.6"
ya-core-model = { version = "^0.3", features = ["market", "net"] }
=======
ya-client = "0.5"
ya-core-model = { version = "^0.4", features = ["market", "net"] }
>>>>>>> f02288c5
ya-diesel-utils = { version = "0.1" }
ya-market-resolver = "0.2"
ya-net = "0.2"
ya-persistence = "0.2"
ya-service-api = "0.1"
ya-service-api-interfaces = "0.1"
ya-service-api-web = "0.1"
ya-service-bus = "0.4"
ya-std-utils = "0.1"
ya-utils-actix = "0.1"

actix = { version = "0.11", default-features = false }
actix-http = "=3.0.0-beta.5"
actix-rt = "2.2"
actix-service = "=2.0.0-beta.5"
actix-web = "=4.0.0-beta.5"
anyhow = "1.0"
async-trait = { version = "0.1.33" }
backtrace = "0.3.50"
chrono = { version = "0.4", features = ["serde"] }
derive_more = "0.99.5"
diesel = { version = "1.4", features = ["chrono", "sqlite", "r2d2"] }
diesel_migrations = "1.4"
digest = "0.8.1"
env_logger = { version = "0.7" }
futures = "0.3"
humantime = "2.0.0"
lazy_static = "1.4"
libsqlite3-sys = { version = "0.9.1", features = ["bundled"] }
log = "0.4"
metrics="0.12"
num-derive = "0.3"
num-traits = "0.2"
r2d2 = "0.8"
rand = "0.8"
regex = "1.4.2"
serde = { version = "1.0", features = ["derive"] }
serde_json = "1.0"
sha3 = "0.8.2"
structopt = "0.3.20"
strum = "0.19.5"
strum_macros = "0.19.4"
thiserror = "1.0"
tokio = { version = "1.6", features = ["time", "sync"] }
uuid = { version = "0.8", features = ["v4"] }

[dev-dependencies]
all_asserts = "2.2.0"
serde_json = "1.0"
#serial_test = "0.5.0"
serial_test = { git = "https://github.com/mfranciszkiewicz/serial_test.git", branch = "actix_rt_2_2_test"}
structopt = "0.3"
tokio = { version = "1.6", features = ["macros", "rt"] }<|MERGE_RESOLUTION|>--- conflicted
+++ resolved
@@ -11,13 +11,8 @@
 
 [dependencies]
 ya-agreement-utils = { version = "^0.2"}
-<<<<<<< HEAD
 ya-client = "0.6"
-ya-core-model = { version = "^0.3", features = ["market", "net"] }
-=======
-ya-client = "0.5"
 ya-core-model = { version = "^0.4", features = ["market", "net"] }
->>>>>>> f02288c5
 ya-diesel-utils = { version = "0.1" }
 ya-market-resolver = "0.2"
 ya-net = "0.2"
@@ -61,7 +56,7 @@
 strum = "0.19.5"
 strum_macros = "0.19.4"
 thiserror = "1.0"
-tokio = { version = "1.6", features = ["time", "sync"] }
+tokio = { version = "1", features = ["time", "sync"] }
 uuid = { version = "0.8", features = ["v4"] }
 
 [dev-dependencies]
@@ -70,4 +65,4 @@
 #serial_test = "0.5.0"
 serial_test = { git = "https://github.com/mfranciszkiewicz/serial_test.git", branch = "actix_rt_2_2_test"}
 structopt = "0.3"
-tokio = { version = "1.6", features = ["macros", "rt"] }+tokio = { version = "1", features = ["macros", "rt"] }