--- conflicted
+++ resolved
@@ -8,11 +8,7 @@
 use ya_market::testing::{ApprovalStatus, Owner};
 
 use ya_client::model::market::agreement_event::AgreementTerminator;
-<<<<<<< HEAD
-use ya_client::model::market::AgreementOperationEvent as AgreementEvent;
-=======
 use ya_client::model::market::AgreementEventType;
->>>>>>> 1d369239
 
 const REQ_NAME: &str = "Node-1";
 const PROV_NAME: &str = "Node-2";
@@ -74,20 +70,12 @@
         assert_eq!(events.len(), 1);
         assert_eq!(events[0].agreement_id, agr_id.into_client());
 
-<<<<<<< HEAD
-        match &events[0] {
-            AgreementEvent::AgreementApprovedEvent { agreement_id, .. } => {
-                assert_eq!(agreement_id, &agr_id.into_client())
-            }
+        match &events[0].event_type {
+            AgreementEventType::AgreementApprovedEvent => (),
             e => panic!(
-                "Expected AgreementEvent::AgreementApprovedEvent, got: {:?}",
+                "Expected AgreementEventType::AgreementApprovedEvent, got: {:?}",
                 e
             ),
-=======
-        match &events[0].event_type {
-            AgreementEventType::AgreementApprovedEvent => (),
-            _ => panic!("Expected AgreementEventType::AgreementApprovedEvent"),
->>>>>>> 1d369239
         };
         Result::<(), anyhow::Error>::Ok(())
     });
@@ -100,21 +88,13 @@
     assert_eq!(events.len(), 1);
     assert_eq!(events[0].agreement_id, agreement_id.into_client());
 
-<<<<<<< HEAD
-    let id = agreement_id.into_client();
-    match &events[0] {
-        AgreementEvent::AgreementApprovedEvent { agreement_id, .. } => {
-            assert_eq!(agreement_id, &id)
-        }
-        e => panic!(
-            "Expected AgreementEvent::AgreementApprovedEvent, got: {:?}",
-            e
-        ),
-=======
     match &events[0].event_type {
         AgreementEventType::AgreementApprovedEvent => (),
         _ => panic!("Expected AgreementEventType::AgreementApprovedEvent"),
->>>>>>> 1d369239
+        e => panic!(
+            "Expected AgreementEventType::AgreementApprovedEvent, got: {:?}",
+            e
+        ),
     };
 
     // Protect from eternal waiting.
@@ -260,14 +240,10 @@
             assert_ne!(reason, &None);
             assert_eq!(reason.as_ref().unwrap().message, "Expired");
         }
-<<<<<<< HEAD
         e => panic!(
-            "Expected AgreementEvent::AgreementTerminatedEvent, got: {:?}",
+            "Expected AgreementEventType::AgreementTerminatedEvent, got: {:?}",
             e
         ),
-=======
-        _ => panic!("Expected AgreementEventType::AgreementTerminatedEvent"),
->>>>>>> 1d369239
     };
 
     // == REQUESTOR
@@ -288,19 +264,12 @@
         } => {
             assert_eq!(terminator, &AgreementTerminator::Provider);
             assert!(reason.is_some());
-<<<<<<< HEAD
-
             assert_eq!(reason.as_ref().unwrap().message, "Expired");
         }
         e => panic!(
-            "Expected AgreementEvent::AgreementTerminatedEvent, got: {:?}",
+            "Expected AgreementEventType::AgreementTerminatedEvent, got: {:?}",
             e
         ),
-=======
-            assert_eq!(reason.as_ref().unwrap().message, "Expired");
-        }
-        _ => panic!("Expected AgreementEventType::AgreementTerminatedEvent"),
->>>>>>> 1d369239
     };
 
     Ok(())
