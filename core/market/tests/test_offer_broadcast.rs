use chrono::Utc;
use futures::{channel::mpsc, prelude::*};
use std::str::FromStr;
use std::sync::atomic::{AtomicUsize, Ordering};
use std::sync::Arc;
use tokio::time::Duration;

use ya_market::assert_err_eq;
use ya_market::testing::discovery::{message::*, Discovery};
use ya_market::testing::mock_offer::{client, sample_offer, sample_offer_with_expiration};
use ya_market::testing::{wait_for_bcast, MarketServiceExt, MarketsNetwork};
use ya_market::testing::{QueryOfferError, SubscriptionId};

/// Test adds offer. It should be broadcasted to other nodes in the network.
/// Than sending unsubscribe should remove Offer from other nodes.
#[cfg_attr(not(feature = "test-suite"), ignore)]
#[serial_test::serial]
async fn test_broadcast_offer() {
    let _ = env_logger::builder().try_init();
    let network = MarketsNetwork::new(None)
        .await
        .add_market_instance("Node-1")
        .await
        .add_market_instance("Node-2")
        .await
        .add_market_instance("Node-3")
        .await;

    // Add Offer on Node-1. It should be propagated to remaining nodes.
    let market1 = network.get_market("Node-1");
    let id1 = network.get_default_id("Node-1");

    let subscription_id = market1
        .subscribe_offer(&client::sample_offer(), &id1)
        .await
        .unwrap();
    let offer = market1.get_offer(&subscription_id).await.unwrap();

    // Expect, that Offer will appear on other nodes.
    let market2 = network.get_market("Node-2");
    let market3 = network.get_market("Node-3");
    wait_for_bcast(1000, &market2, &subscription_id, true).await;
    assert_eq!(offer, market2.get_offer(&subscription_id).await.unwrap());
    assert_eq!(offer, market3.get_offer(&subscription_id).await.unwrap());

    // Unsubscribe Offer. Wait some delay for propagation.
    market1
        .unsubscribe_offer(&subscription_id, &id1)
        .await
        .unwrap();
    let expected_error = QueryOfferError::Unsubscribed(subscription_id.clone());
    assert_err_eq!(expected_error, market1.get_offer(&subscription_id).await);
    // Expect, that Offer will disappear on other nodes.
    wait_for_bcast(1000, &market2, &subscription_id, false).await;
    assert_err_eq!(expected_error, market2.get_offer(&subscription_id).await);
    assert_err_eq!(expected_error, market2.get_offer(&subscription_id).await);
}

/// This test checks, if Discovery interface calls expected sequence of callbacks.
/// In result Offer should be available on Node, that received broadcast.
/// Note: We don't need this test to check, if broadcasting works. test_broadcast_offer
/// is better, and higher level test for this purpose.
///
/// We check here, if valid Offer isn't rejected by market for some unknown reason.
/// If it is rejected, we can't trust other tests, that check if broadcasts validation
/// works correctly.
#[cfg_attr(not(feature = "test-suite"), ignore)]
#[serial_test::serial]
async fn test_broadcast_offer_callbacks() {
    let _ = env_logger::builder().try_init();
    let network = MarketsNetwork::new(None)
        .await
        .add_market_instance("Node-1")
        .await;

    let market1 = network.get_market("Node-1");

    let offer = sample_offer();
    let offer_clone = offer.clone();
    let offer_id = offer.id.clone();

    let network = network
        .add_discovery_instance(
            "Node-2",
            MarketsNetwork::discovery_builder().add_handler(move |_: String, _: RetrieveOffers| {
                let offer = offer.clone();
                async move { Ok(vec![offer]) }
            }),
        )
        .await;
    let discovery2: Discovery = network.get_discovery("Node-2");

    discovery2
        .bcast_offers(vec![offer_id.clone()])
        .await
        .unwrap();
<<<<<<< HEAD
    tokio::time::delay_for(Duration::from_millis(50)).await;
=======

    wait_for_bcast(1000, &market1, &offer_id, true).await;
>>>>>>> 360dbc2a

    let offer = market1.get_offer(&offer_id).await.unwrap();
    assert_eq!(offer_clone, offer);
}

/// Offer subscription id should be validated on reception. If Offer
/// id hash doesn't match hash computed from Offer fields, Market should
/// reject such an Offer since it could be some kind of attack.
#[cfg_attr(not(feature = "test-suite"), ignore)]
#[serial_test::serial]
async fn test_broadcast_offer_id_validation() {
    let _ = env_logger::builder().try_init();
    let network = MarketsNetwork::new(None)
        .await
        .add_market_instance("Node-1")
        .await;

    let market1 = network.get_market("Node-1");

    // Prepare Offer with subscription id changed to invalid.
    let invalid_id = SubscriptionId::from_str("c76161077d0343ab85ac986eb5f6ea38-edb0016d9f8bafb54540da34f05a8d510de8114488f23916276bdead05509a53").unwrap();
    let mut offer = sample_offer();
    offer.id = invalid_id.clone();

    let network = network
        .add_discovery_instance(
            "Node-2",
            MarketsNetwork::discovery_builder().add_handler(move |_: String, _: RetrieveOffers| {
                let offer = offer.clone();
                async move { Ok(vec![offer]) }
            }),
        )
        .await;
    let discovery2: Discovery = network.get_discovery("Node-2");

    // Offer should be propagated to market1, but he should reject it.
    discovery2
        .bcast_offers(vec![invalid_id.clone()])
        .await
        .unwrap();
<<<<<<< HEAD
    tokio::time::delay_for(Duration::from_millis(50)).await;
=======
>>>>>>> 360dbc2a

    wait_for_bcast(100, &market1, &invalid_id, false).await;
    assert_err_eq!(
        QueryOfferError::NotFound(invalid_id.clone()),
        market1.get_offer(&invalid_id).await,
    );
}

/// Node should reject Offer, that already expired.
#[cfg_attr(not(feature = "test-suite"), ignore)]
#[serial_test::serial]
async fn test_broadcast_expired_offer() {
    let _ = env_logger::builder().try_init();
    let network = MarketsNetwork::new(None)
        .await
        .add_market_instance("Node-1")
        .await;

    let market1 = network.get_market("Node-1");

    // Prepare expired Offer to send.
    let expiration = Utc::now().naive_utc() - chrono::Duration::hours(1);
    let offer = sample_offer_with_expiration(expiration);
    let offer_id = offer.id.clone();

    let network = network
        .add_discovery_instance(
            "Node-2",
            MarketsNetwork::discovery_builder().add_handler(move |_: String, _: RetrieveOffers| {
                let offer = offer.clone();
                async move { Ok(vec![offer]) }
            }),
        )
        .await;
    let discovery2: Discovery = network.get_discovery("Node-2");

    // Offer should be propagated to market1, but he should reject it.
    discovery2
        .bcast_offers(vec![offer_id.clone()])
        .await
        .unwrap();
<<<<<<< HEAD
    tokio::time::delay_for(Duration::from_millis(50)).await;
=======

    wait_for_bcast(100, &market1, &offer_id, false).await;
>>>>>>> 360dbc2a

    // This should return NotFound, because Market shouldn't add this Offer
    // to database at all.
    assert_err_eq!(
        QueryOfferError::NotFound(offer_id.clone()),
        market1.get_offer(&offer_id).await,
    );
}

/// Nodes shouldn't broadcast unsubscribed Offers.
/// This test broadcasts unsubscribed Offer and checks how other market Nodes
/// behave. We expect that market nodes will stop broadcast and Discovery interface will
/// get Offer only from himself.
#[cfg_attr(not(feature = "test-suite"), ignore)]
#[serial_test::serial]
async fn test_broadcast_stop_conditions() {
    let _ = env_logger::builder().try_init();
    let network = MarketsNetwork::new(None)
        .await
        .add_market_instance("Node-1")
        .await
        .add_market_instance("Node-2")
        .await;

    // Add Offer on Node-1. It should be propagated to remaining nodes.
    let market1 = network.get_market("Node-1");
    let identity1 = network.get_default_id("Node-1");

    let subscription_id = market1
        .subscribe_offer(&client::sample_offer(), &identity1)
        .await
        .unwrap();
    let offer = market1.get_offer(&subscription_id).await.unwrap();

    // Expect, that Offer will appear on other nodes.
    let market2 = network.get_market("Node-2");
    wait_for_bcast(1000, &market2, &subscription_id, true).await;
    assert_eq!(offer, market2.get_offer(&subscription_id).await.unwrap());

    // Unsubscribe Offer. It should be unsubscribed on all Nodes and removed from
    // database on Node-2, since it's foreign Offer.
    market1
        .unsubscribe_offer(&subscription_id, &identity1)
        .await
        .unwrap();
    assert_err_eq!(
        QueryOfferError::Unsubscribed(subscription_id.clone()),
        market1.get_offer(&subscription_id).await
    );

    // Expect, that Offer will disappear on other nodes.
    wait_for_bcast(1000, &market2, &subscription_id, false).await;
    assert_err_eq!(
        QueryOfferError::Unsubscribed(subscription_id.clone()),
        market2.get_offer(&subscription_id).await
    );

    // Send the same Offer using Discovery interface directly.
    // Number of returning Offers will be counted.
    let (tx, mut rx) = mpsc::channel::<()>(1);
    let offers_counter = Arc::new(AtomicUsize::new(0));
    let counter = offers_counter.clone();

    let discovery_builder = MarketsNetwork::discovery_builder().add_handler(
        move |_caller: String, _msg: OffersBcast| {
            let offers_counter = counter.clone();
            let mut tx = tx.clone();
            async move {
                offers_counter.fetch_add(1, Ordering::SeqCst);
                tx.send(()).await.unwrap();
                Ok(vec![])
            }
        },
    );
    let network = network
        .add_discovery_instance("Node-3", discovery_builder)
        .await;

    // Broadcast already unsubscribed Offer. We will count number of Offers that will come back.
    let discovery3: Discovery = network.get_discovery("Node-3");
    discovery3.bcast_offers(vec![offer.id]).await.unwrap();

    // Wait for broadcast.
    tokio::time::timeout(Duration::from_millis(150), rx.next())
        .await
        .unwrap();

    assert_eq!(
        offers_counter.load(Ordering::SeqCst),
        1,
        "We expect to receive Offer only from ourselves"
    );

    // We expect, that Offers won't be available on other nodes now
    assert_err_eq!(
        QueryOfferError::Unsubscribed(subscription_id.clone()),
        market1.get_offer(&subscription_id).await,
    );
    assert_err_eq!(
        QueryOfferError::Unsubscribed(subscription_id.clone()),
        market2.get_offer(&subscription_id).await,
    );
}

/// Discovery `RetrieveOffers` GSB endpoint should return only existing Offers.
/// Test sends RetrieveOffers requesting existing and not existing subscription.
/// Market is expected to return only existing Offer without any error.
#[cfg_attr(not(feature = "test-suite"), ignore)]
#[serial_test::serial]
async fn test_discovery_get_offers() {
    let _ = env_logger::builder().try_init();
    let network = MarketsNetwork::new(None)
        .await
        .add_market_instance("Node-1")
        .await
        .add_discovery_instance("Node-2", MarketsNetwork::discovery_builder())
        .await;

    let market1 = network.get_market("Node-1");
    let id1 = network.get_default_id("Node-1");
    let discovery2 = network.get_discovery("Node-2");

    let subscription_id = market1
        .subscribe_offer(&client::sample_offer(), &id1)
        .await
        .unwrap();
    let invalid_subscription = "00000000000000000000000000000001-0000000000000000000000000000000000000000000000000000000000000002".parse().unwrap();

    let offers = discovery2
        .get_remote_offers(
            id1.identity.to_string(),
            vec![subscription_id.clone(), invalid_subscription],
        )
        .await
        .unwrap();

    assert_eq!(offers.len(), 1);
    assert_eq!(offers[0].id, subscription_id);
}<|MERGE_RESOLUTION|>--- conflicted
+++ resolved
@@ -94,12 +94,8 @@
         .bcast_offers(vec![offer_id.clone()])
         .await
         .unwrap();
-<<<<<<< HEAD
-    tokio::time::delay_for(Duration::from_millis(50)).await;
-=======
 
     wait_for_bcast(1000, &market1, &offer_id, true).await;
->>>>>>> 360dbc2a
 
     let offer = market1.get_offer(&offer_id).await.unwrap();
     assert_eq!(offer_clone, offer);
@@ -140,10 +136,6 @@
         .bcast_offers(vec![invalid_id.clone()])
         .await
         .unwrap();
-<<<<<<< HEAD
-    tokio::time::delay_for(Duration::from_millis(50)).await;
-=======
->>>>>>> 360dbc2a
 
     wait_for_bcast(100, &market1, &invalid_id, false).await;
     assert_err_eq!(
@@ -185,12 +177,8 @@
         .bcast_offers(vec![offer_id.clone()])
         .await
         .unwrap();
-<<<<<<< HEAD
-    tokio::time::delay_for(Duration::from_millis(50)).await;
-=======
 
     wait_for_bcast(100, &market1, &offer_id, false).await;
->>>>>>> 360dbc2a
 
     // This should return NotFound, because Market shouldn't add this Offer
     // to database at all.
