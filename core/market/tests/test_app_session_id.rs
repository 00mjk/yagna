--- conflicted
+++ resolved
@@ -454,14 +454,10 @@
                 assert_eq!(event.agreement_id, agreements[i].into_client());
                 assert_ge!(event.event_date, timestamp_before);
             }
-<<<<<<< HEAD
             e => panic!(
-                "Expected AgreementEvent::AgreementApprovedEvent, got: {:?}",
+                "Expected AgreementEventType::AgreementApprovedEvent, got: {:?}",
                 e
             ),
-=======
-            _ => panic!("Expected AgreementEventType::AgreementApprovedEvent"),
->>>>>>> 1d369239
         });
 
     r_events
@@ -472,14 +468,10 @@
                 assert_eq!(event.agreement_id, agreements[i].into_client());
                 assert_ge!(event.event_date, timestamp_before);
             }
-<<<<<<< HEAD
             e => panic!(
-                "Expected AgreementEvent::AgreementApprovedEvent, got: {:?}",
+                "Expected AgreementEventType::AgreementApprovedEvent, got: {:?}",
                 e
             ),
-=======
-            _ => panic!("Expected AgreementEventType::AgreementApprovedEvent"),
->>>>>>> 1d369239
         });
 
     // Query events using newer timestamp. We expect to get only new events
@@ -517,14 +509,10 @@
                 assert_eq!(event.agreement_id, agreements[num_before + i].into_client());
                 assert_ge!(event.event_date, timestamp_before);
             }
-<<<<<<< HEAD
             e => panic!(
-                "Expected AgreementEvent::AgreementApprovedEvent, got: {:?}",
+                "Expected AgreementEventType::AgreementApprovedEvent, got: {:?}",
                 e
             ),
-=======
-            _ => panic!("Expected AgreementEventType::AgreementApprovedEvent"),
->>>>>>> 1d369239
         });
 
     r_events
@@ -535,14 +523,10 @@
                 assert_eq!(event.agreement_id, agreements[num_before + i].into_client());
                 assert_ge!(event.event_date, timestamp_before);
             }
-<<<<<<< HEAD
             e => panic!(
-                "Expected AgreementEvent::AgreementApprovedEvent, got: {:?}",
+                "Expected AgreementEventType::AgreementApprovedEvent, got: {:?}",
                 e
             ),
-=======
-            _ => panic!("Expected AgreementEventType::AgreementApprovedEvent"),
->>>>>>> 1d369239
         });
 
     // Query events using newer last timestamp. We expect to get no events.
@@ -624,24 +608,12 @@
         assert_eq!(events.len(), 1);
         assert_eq!(events[0].agreement_id, agreements[i].into_client());
 
-<<<<<<< HEAD
-        match &events[0] {
-            AgreementEvent::AgreementApprovedEvent {
-                event_date,
-                agreement_id,
-            } => {
-                assert_eq!(agreement_id, &agreements[i].into_client());
-                current_timestamp = event_date.clone();
-            }
+        match &events[0].event_type {
+            AgreementEventType::AgreementApprovedEvent {} => (),
             e => panic!(
-                "Expected AgreementEvent::AgreementApprovedEvent, got: {:?}",
+                "Expected AgreementEventType::AgreementApprovedEvent, got: {:?}",
                 e
             ),
-=======
-        match &events[0].event_type {
-            AgreementEventType::AgreementApprovedEvent {} => (),
-            _ => panic!("Expected AgreementEventType::AgreementApprovedEvent"),
->>>>>>> 1d369239
         }
         current_timestamp = events[0].event_date.clone();
     }
