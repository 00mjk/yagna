--- conflicted
+++ resolved
@@ -32,7 +32,6 @@
 }
 
 #[derive(Error, Debug)]
-<<<<<<< HEAD
 pub enum ProposalError {
     #[error("Subscription [{0}] was already unsubscribed.")]
     Unsubscribed(SubscriptionId),
@@ -46,17 +45,4 @@
     FailedSaveProposal(String, DbError),
     #[error("Failed to send counter Proposal for Proposal [{0}]. Error: {1}")]
     FailedSendProposal(String, ApiProposalError),
-}
-
-impl From<TakeEventsError> for QueryEventsError {
-    fn from(e: TakeEventsError) -> Self {
-        match e {
-            TakeEventsError::SubscriptionExpired(id) => QueryEventsError::SubscriptionExpired(id),
-            TakeEventsError::SubscriptionNotFound(id) => QueryEventsError::Unsubscribed(id),
-            _ => QueryEventsError::FailedGetEvents(e),
-        }
-    }
-}
-=======
-pub enum ProposalError {}
->>>>>>> 7e5dd326
+}