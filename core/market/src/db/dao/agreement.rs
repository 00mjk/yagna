use chrono::NaiveDateTime;
use diesel::prelude::*;

use ya_client::model::NodeId;
use ya_persistence::executor::{do_with_transaction, AsDao, ConnType, PoolType};

<<<<<<< HEAD
use crate::db::dao::proposal::{has_counter_proposal, update_proposal_state};
use crate::db::dao::sql_functions::datetime;
use crate::db::model::{
    Agreement, AgreementEventType, AgreementId, AgreementState, AppSessionId, NewAgreementEvent,
    Owner, ProposalId, ProposalState::Accepted,
=======
use crate::db::dao::agreement_events::create_event;
use crate::db::dao::proposal::{has_counter_proposal, set_proposal_accepted};
use crate::db::dao::sql_functions::datetime;
use crate::db::model::{
    check_transition, Agreement, AgreementId, AgreementState, AppSessionId, OwnerType, ProposalId,
>>>>>>> 360dbc2a
};
use crate::db::schema::market_agreement::dsl as agreement;
use crate::db::schema::market_agreement::dsl::market_agreement;
use crate::db::schema::market_agreement_event::dsl as event;
use crate::db::schema::market_agreement_event::dsl::market_agreement_event;
use crate::db::{DbError, DbResult};
use crate::market::EnvConfig;

const AGREEMENT_STORE_DAYS: EnvConfig<'static, u64> = EnvConfig {
    name: "YAGNA_MARKET_AGREEMENT_STORE_DAYS",
    default: 90, // days
    min: 30,     // days
};

#[derive(thiserror::Error, Debug)]
pub enum SaveAgreementError {
    #[error("Can't create Agreement for already countered Proposal [{0}].")]
    ProposalCountered(ProposalId),
    #[error("Can't create second Agreement [{0}] for Proposal [{1}].")]
    Exists(AgreementId, ProposalId),
    #[error("Saving Agreement internal error: {0}.")]
    Internal(DbError),
}

pub struct AgreementDao<'c> {
    pool: &'c PoolType,
}

impl<'a> AsDao<'a> for AgreementDao<'a> {
    fn as_dao(pool: &'a PoolType) -> Self {
        Self { pool }
    }
}

#[derive(thiserror::Error, Debug)]
pub enum AgreementDaoError {
    #[error("Can't update Agreement state from {from} to {to}.")]
    InvalidTransition {
        from: AgreementState,
        to: AgreementState,
    },
    #[error("Failed to update state. Error: {0}")]
    DbError(DbError),
    #[error("Failed to set AppSessionId. Error: {0}")]
    SessionId(DbError),
    #[error("Failed to add event. Error: {0}")]
    EventError(String),
}

impl<'c> AgreementDao<'c> {
    pub async fn select(
        &self,
        id: &AgreementId,
        node_id: Option<NodeId>,
        validation_ts: NaiveDateTime,
    ) -> Result<Option<Agreement>, AgreementDaoError> {
        let id = id.clone();
        do_with_transaction(self.pool, move |conn| {
            let mut query = market_agreement.filter(agreement::id.eq(&id)).into_boxed();

            if let Some(node_id) = node_id {
                query = match id.owner() {
                    Owner::Provider => query.filter(agreement::provider_id.eq(node_id)),
                    Owner::Requestor => query.filter(agreement::requestor_id.eq(node_id)),
                }
            };

            let mut agreement = match query.first::<Agreement>(conn).optional()? {
                None => return Ok(None),
                Some(agreement) => agreement,
            };

            if agreement.valid_to < validation_ts {
                match update_state(conn, &mut agreement, AgreementState::Expired) {
                    // ignore transition errors
                    Err(AgreementDaoError::InvalidTransition { .. }) => Ok(true),
                    r => r,
                }?;
            }

            Ok(Some(agreement))
        })
        .await
    }

    pub async fn select_by_node(
        &self,
        id: AgreementId,
        node_id: NodeId,
        validation_ts: NaiveDateTime,
    ) -> Result<Option<Agreement>, AgreementDaoError> {
        // Because we explicitly disallow agreements between the same identities
        // (i.e. provider_id != requestor_id), we'll always get the right db row
        // with this query.
        let id_swapped = id.clone().swap_owner();
        let id_orig = id.clone();
        do_with_transaction(self.pool, move |conn| {
            let query = market_agreement
                .filter(agreement::id.eq_any(vec![id_orig, id_swapped]))
                .filter(
                    agreement::provider_id
                        .eq(node_id)
                        .or(agreement::requestor_id.eq(node_id)),
                );
            Ok(match query.first::<Agreement>(conn).optional()? {
                Some(mut agreement) => {
                    if agreement.valid_to < validation_ts {
                        match update_state(conn, &mut agreement, AgreementState::Expired) {
                            // ignore transition errors
                            Err(AgreementDaoError::InvalidTransition { .. }) => Ok(true),
                            r => r,
                        }?;
                    }
                    Some(agreement)
                }
                None => None,
            })
        })
        .await
    }

<<<<<<< HEAD
    pub async fn terminate(
        &self,
        id: &AgreementId,
        reason: Option<String>,
        caller_role: Owner,
    ) -> DbResult<bool> {
        let id = id.clone();
        do_with_transaction(self.pool, move |conn| {
            terminate(conn, &id, reason, caller_role)
        })
        .await
    }

=======
>>>>>>> 360dbc2a
    pub async fn save(&self, agreement: Agreement) -> Result<Agreement, SaveAgreementError> {
        // Agreement is always created for last Provider Proposal.
        let proposal_id = agreement.offer_proposal_id.clone();
        do_with_transaction(self.pool, move |conn| {
            if has_counter_proposal(conn, &proposal_id)? {
                return Err(SaveAgreementError::ProposalCountered(proposal_id.clone()));
            }

            if let Some(agreement) = find_agreement_for_proposal(conn, &proposal_id)? {
                return Err(SaveAgreementError::Exists(
                    agreement.id,
                    proposal_id.clone(),
                ));
            }

            diesel::insert_into(market_agreement)
                .values(&agreement)
                .execute(conn)?;

            update_proposal_state(conn, &proposal_id, Accepted)?;
            Ok(agreement)
        })
        .await
    }

    pub async fn confirm(
        &self,
        id: &AgreementId,
        session: &AppSessionId,
    ) -> Result<(), AgreementDaoError> {
        let id = id.clone();
        let session = session.clone();

        do_with_transaction(self.pool, move |conn| {
            let mut agreement: Agreement =
                market_agreement.filter(agreement::id.eq(&id)).first(conn)?;

            update_state(conn, &mut agreement, AgreementState::Pending)?;

            if let Some(session) = session {
                update_session(conn, &mut agreement, session)?;
            }
            Ok(())
        })
        .await
    }

    /// Function won't change appSessionId, if session parameter is None.
    pub async fn approve(
        &self,
        id: &AgreementId,
        session: &AppSessionId,
    ) -> Result<(), AgreementDaoError> {
        let id = id.clone();
        let session = session.clone();

        do_with_transaction(self.pool, move |conn| {
            let mut agreement: Agreement =
                market_agreement.filter(agreement::id.eq(&id)).first(conn)?;

            update_state(conn, &mut agreement, AgreementState::Approved)?;

            // It's important, that if None AppSessionId comes, we shouldn't update Agreement
            // appSessionId field to None. This function can be called in different context, for example
            // on Requestor, when appSessionId is already set.
            if let Some(session) = session {
                update_session(conn, &mut agreement, session)?;
            }
            // Always Provider approves.
            create_event(conn, &agreement, None, OwnerType::Provider)?;

<<<<<<< HEAD
            let event = NewAgreementEvent {
                agreement_id: id.clone(),
                reason: None,
                event_type: AgreementEventType::Approved,
                issuer: Owner::Provider, // Always Provider approves.
            };

            diesel::insert_into(market_agreement_event)
                .values(&event)
                .execute(conn)
                .map_err(|e| StateError::EventError(e.into()))?;
=======
>>>>>>> 360dbc2a
            Ok(())
        })
        .await
    }

    pub async fn terminate(
        &self,
        id: &AgreementId,
        reason: Option<String>,
        terminator: OwnerType,
    ) -> Result<bool, AgreementDaoError> {
        let id = id.clone();
        do_with_transaction(self.pool, move |conn| {
            log::debug!("Termination reason: {:?}", reason);
            let mut agreement: Agreement =
                market_agreement.filter(agreement::id.eq(&id)).first(conn)?;

            update_state(conn, &mut agreement, AgreementState::Terminated)?;
            create_event(conn, &agreement, reason, terminator)?;

            Ok(true)
        })
        .await
    }

    pub async fn clean(&self) -> DbResult<()> {
        // FIXME use grace time from config file when #460 is merged
        log::trace!("Clean market agreements: start");
        let interval_days = AGREEMENT_STORE_DAYS.get_value();
        let (num_agreements, num_events) = do_with_transaction(self.pool, move |conn| {
            let agreements_to_clean = market_agreement.filter(
                agreement::valid_to.lt(datetime("NOW", format!("-{} days", interval_days))),
            );

            let related_events = market_agreement_event.filter(
                event::agreement_id.eq_any(agreements_to_clean.clone().select(agreement::id)),
            );

            let num_agreements = diesel::delete(agreements_to_clean).execute(conn)?;
            let num_events = diesel::delete(related_events).execute(conn)?;
            Result::<(usize, usize), DbError>::Ok((num_agreements, num_events))
        })
        .await?;

        if num_agreements > 0 {
            log::info!("Cleaned {} market agreements", num_agreements);
            log::info!("Cleaned {} market agreement events", num_events);
        }
        log::trace!("Clean market agreements: done");
        Ok(())
    }
}

fn find_agreement_for_proposal(
    conn: &ConnType,
    proposal_id: &ProposalId,
) -> DbResult<Option<Agreement>> {
    Ok(market_agreement
        .filter(agreement::offer_proposal_id.eq(&proposal_id))
        .first::<Agreement>(conn)
        .optional()?)
}

impl<ErrorType: Into<DbError>> From<ErrorType> for AgreementDaoError {
    fn from(err: ErrorType) -> Self {
        AgreementDaoError::DbError(err.into())
    }
}

impl<ErrorType: Into<DbError>> From<ErrorType> for SaveAgreementError {
    fn from(err: ErrorType) -> Self {
        SaveAgreementError::Internal(err.into())
    }
}

fn update_state(
    conn: &ConnType,
    agreement: &mut Agreement,
    to_state: AgreementState,
) -> Result<bool, AgreementDaoError> {
    check_transition(agreement.state, to_state)?;

    let num_updated = diesel::update(market_agreement.find(&agreement.id))
        .set(agreement::state.eq(&to_state))
        .execute(conn)
        .map_err(|e| AgreementDaoError::DbError(e.into()))?;

    agreement.state = to_state;

    Ok(num_updated > 0)
}

fn update_session(
    conn: &ConnType,
<<<<<<< HEAD
    id: &AgreementId,
    reason: Option<String>,
    caller_role: Owner,
) -> DbResult<bool> {
    log::debug!("Termination reason: {:?}", reason);
    let num_updated = diesel::update(agreement::market_agreement.find(id))
        .set(agreement::state.eq(AgreementState::Terminated))
        .execute(conn)?;

    if num_updated == 0 {
        return Ok(false);
    }

    let event = NewAgreementEvent {
        agreement_id: id.clone(),
        reason,
        event_type: AgreementEventType::Terminated,
        issuer: caller_role,
    };

    diesel::insert_into(market_agreement_event)
        .values(&event)
        .execute(conn)?;
    Ok(true)
=======
    agreement: &mut Agreement,
    session_id: String,
) -> Result<bool, AgreementDaoError> {
    let num_updated = diesel::update(market_agreement.find(&agreement.id))
        .set(agreement::session_id.eq(&session_id))
        .execute(conn)
        .map_err(|e| AgreementDaoError::SessionId(e.into()))?;
    agreement.session_id = Some(session_id);
    Ok(num_updated > 0)
>>>>>>> 360dbc2a
}<|MERGE_RESOLUTION|>--- conflicted
+++ resolved
@@ -4,19 +4,12 @@
 use ya_client::model::NodeId;
 use ya_persistence::executor::{do_with_transaction, AsDao, ConnType, PoolType};
 
-<<<<<<< HEAD
+use crate::db::dao::agreement_events::create_event;
 use crate::db::dao::proposal::{has_counter_proposal, update_proposal_state};
 use crate::db::dao::sql_functions::datetime;
 use crate::db::model::{
-    Agreement, AgreementEventType, AgreementId, AgreementState, AppSessionId, NewAgreementEvent,
-    Owner, ProposalId, ProposalState::Accepted,
-=======
-use crate::db::dao::agreement_events::create_event;
-use crate::db::dao::proposal::{has_counter_proposal, set_proposal_accepted};
-use crate::db::dao::sql_functions::datetime;
-use crate::db::model::{
-    check_transition, Agreement, AgreementId, AgreementState, AppSessionId, OwnerType, ProposalId,
->>>>>>> 360dbc2a
+    check_transition, Agreement, AgreementId, AgreementState, AppSessionId, Owner, ProposalId,
+    ProposalState,
 };
 use crate::db::schema::market_agreement::dsl as agreement;
 use crate::db::schema::market_agreement::dsl::market_agreement;
@@ -138,22 +131,6 @@
         .await
     }
 
-<<<<<<< HEAD
-    pub async fn terminate(
-        &self,
-        id: &AgreementId,
-        reason: Option<String>,
-        caller_role: Owner,
-    ) -> DbResult<bool> {
-        let id = id.clone();
-        do_with_transaction(self.pool, move |conn| {
-            terminate(conn, &id, reason, caller_role)
-        })
-        .await
-    }
-
-=======
->>>>>>> 360dbc2a
     pub async fn save(&self, agreement: Agreement) -> Result<Agreement, SaveAgreementError> {
         // Agreement is always created for last Provider Proposal.
         let proposal_id = agreement.offer_proposal_id.clone();
@@ -173,7 +150,7 @@
                 .values(&agreement)
                 .execute(conn)?;
 
-            update_proposal_state(conn, &proposal_id, Accepted)?;
+            update_proposal_state(conn, &proposal_id, ProposalState::Accepted)?;
             Ok(agreement)
         })
         .await
@@ -223,22 +200,8 @@
                 update_session(conn, &mut agreement, session)?;
             }
             // Always Provider approves.
-            create_event(conn, &agreement, None, OwnerType::Provider)?;
-
-<<<<<<< HEAD
-            let event = NewAgreementEvent {
-                agreement_id: id.clone(),
-                reason: None,
-                event_type: AgreementEventType::Approved,
-                issuer: Owner::Provider, // Always Provider approves.
-            };
-
-            diesel::insert_into(market_agreement_event)
-                .values(&event)
-                .execute(conn)
-                .map_err(|e| StateError::EventError(e.into()))?;
-=======
->>>>>>> 360dbc2a
+            create_event(conn, &agreement, None, Owner::Provider)?;
+
             Ok(())
         })
         .await
@@ -248,7 +211,7 @@
         &self,
         id: &AgreementId,
         reason: Option<String>,
-        terminator: OwnerType,
+        terminator: Owner,
     ) -> Result<bool, AgreementDaoError> {
         let id = id.clone();
         do_with_transaction(self.pool, move |conn| {
@@ -333,32 +296,6 @@
 
 fn update_session(
     conn: &ConnType,
-<<<<<<< HEAD
-    id: &AgreementId,
-    reason: Option<String>,
-    caller_role: Owner,
-) -> DbResult<bool> {
-    log::debug!("Termination reason: {:?}", reason);
-    let num_updated = diesel::update(agreement::market_agreement.find(id))
-        .set(agreement::state.eq(AgreementState::Terminated))
-        .execute(conn)?;
-
-    if num_updated == 0 {
-        return Ok(false);
-    }
-
-    let event = NewAgreementEvent {
-        agreement_id: id.clone(),
-        reason,
-        event_type: AgreementEventType::Terminated,
-        issuer: caller_role,
-    };
-
-    diesel::insert_into(market_agreement_event)
-        .values(&event)
-        .execute(conn)?;
-    Ok(true)
-=======
     agreement: &mut Agreement,
     session_id: String,
 ) -> Result<bool, AgreementDaoError> {
@@ -368,5 +305,4 @@
         .map_err(|e| AgreementDaoError::SessionId(e.into()))?;
     agreement.session_id = Some(session_id);
     Ok(num_updated > 0)
->>>>>>> 360dbc2a
 }