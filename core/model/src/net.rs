use ya_client_model::node_id::ParseError;
use ya_client_model::NodeId;
use ya_service_bus::typed as bus;

pub const BUS_ID: &str = "/net";
<<<<<<< HEAD
pub const BUS_ID_UDP: &str = "/u/net";
=======
pub const BUS_ID_UDP: &str = "/udp/net";
>>>>>>> eda9546d

// TODO: replace with dedicated endpoint/service descriptor with enum for visibility
pub const PUBLIC_PREFIX: &str = "/public";

///
///
pub mod local {
    use serde::de::DeserializeOwned;
    use serde::{Deserialize, Serialize};
    use ya_service_bus::RpcMessage;

    pub const BUS_ID: &str = "/local/net";

    pub trait BroadcastMessage: Serialize + DeserializeOwned {
        const TOPIC: &'static str;
    }

    #[derive(Serialize, Deserialize)]
    pub struct SendBroadcastStub {
        pub id: Option<String>,
        pub topic: String,
    }

    #[derive(Serialize, Deserialize)]
    pub struct SendBroadcastMessage<M> {
        id: Option<String>,
        topic: String,
        body: M,
    }

    impl<M: BroadcastMessage> SendBroadcastMessage<M> {
        pub fn new(body: M) -> Self {
            let id = None;
            let topic = M::TOPIC.to_owned();
            Self { id, topic, body }
        }

        pub fn body(&self) -> &M {
            &self.body
        }
    }

    impl<M> SendBroadcastMessage<M> {
        pub fn topic(&self) -> &str {
            self.topic.as_ref()
        }

        pub fn set_id(&mut self, id: String) {
            self.id = Some(id)
        }
    }

    impl<M: Send + Sync + Serialize + DeserializeOwned + 'static> RpcMessage
        for SendBroadcastMessage<M>
    {
        const ID: &'static str = "SendBroadcastMessage";
        type Item = ();
        type Error = ();
    }

    #[derive(Clone, Debug, Serialize, Deserialize, Eq, PartialEq, Hash)]
    #[serde(rename_all = "camelCase")]
    pub struct Subscribe {
        topic: String,
        endpoint: String,
    }

    impl Subscribe {
        pub fn topic(&self) -> &str {
            self.topic.as_ref()
        }

        pub fn endpoint(&self) -> &str {
            self.endpoint.as_ref()
        }
    }

    pub trait ToEndpoint<M: BroadcastMessage> {
        fn into_subscribe_msg(endpoint: impl Into<String>) -> Subscribe;
    }

    impl<M: BroadcastMessage> ToEndpoint<M> for M {
        fn into_subscribe_msg(endpoint: impl Into<String>) -> Subscribe {
            let topic = M::TOPIC.to_owned();
            let endpoint = endpoint.into();
            Subscribe { topic, endpoint }
        }
    }

    impl RpcMessage for Subscribe {
        const ID: &'static str = "Subscribe";
        type Item = u64;
        type Error = SubscribeError;
    }

    #[derive(thiserror::Error, Clone, Debug, Serialize, Deserialize)]
    #[serde(rename_all = "camelCase")]
    pub enum SubscribeError {
        #[error("{0}")]
        RuntimeException(String),
    }

    #[derive(thiserror::Error, Debug)]
    pub enum BindBroadcastError {
        #[error(transparent)]
        SubscribeError(#[from] SubscribeError),
        #[error(transparent)]
        GsbError(#[from] ya_service_bus::error::Error),
    }
}

#[derive(thiserror::Error, Debug)]
pub enum NetApiError {
    #[error("service bus address should have {} prefix: {0}", PUBLIC_PREFIX)]
    PublicPrefixNeeded(String),
    #[error("NodeId parse error: {0}")]
    NodeIdParseError(#[from] ParseError),
}

pub trait TryRemoteEndpoint {
    fn try_service(&self, bus_addr: &str) -> Result<bus::Endpoint, NetApiError>;
}

impl TryRemoteEndpoint for NodeId {
    fn try_service(&self, bus_addr: &str) -> Result<bus::Endpoint, NetApiError> {
        if !bus_addr.starts_with(PUBLIC_PREFIX) {
            return Err(NetApiError::PublicPrefixNeeded(bus_addr.into()));
        }
        let exported_part = &bus_addr[PUBLIC_PREFIX.len()..];
        let net_bus_addr = format!("{}/{:?}{}", BUS_ID, self, exported_part);
        Ok(bus::service(&net_bus_addr))
    }
}

impl TryRemoteEndpoint for &str {
    fn try_service(&self, bus_addr: &str) -> Result<bus::Endpoint, NetApiError> {
        self.parse::<NodeId>()?.try_service(bus_addr)
    }
}

pub struct NetSrc {
    src: NodeId,
}

pub struct NetDst {
    src: NodeId,
    dst: NodeId,
}

pub fn from(src: NodeId) -> NetSrc {
    NetSrc { src }
}

impl NetSrc {
    pub fn to(&self, dst: NodeId) -> NetDst {
        NetDst { src: self.src, dst }
    }
}

#[inline]
pub fn net_service(service: impl ToString) -> String {
    format!("{}/{}", BUS_ID, service.to_string())
}

fn extract_exported_part(local_service_addr: &str) -> &str {
    assert!(local_service_addr.starts_with(PUBLIC_PREFIX));
    &local_service_addr[PUBLIC_PREFIX.len()..]
}

pub trait RemoteEndpoint {
    fn service(&self, bus_addr: &str) -> bus::Endpoint;
}

impl RemoteEndpoint for NodeId {
    fn service(&self, bus_addr: &str) -> bus::Endpoint {
        bus::service(format!(
            "{}{}",
            net_service(self),
            extract_exported_part(bus_addr)
        ))
    }
}

impl RemoteEndpoint for NetDst {
    fn service(&self, bus_addr: &str) -> bus::Endpoint {
        bus::service(format!(
            "/from/{}/to/{}{}",
            self.src,
            self.dst,
            extract_exported_part(bus_addr)
        ))
    }
}

#[cfg(test)]
mod tests {
    use super::*;

    #[test]
    fn ok_try_service_on_public() {
        "0xbabe000000000000000000000000000000000000"
            .try_service("/public/x")
            .unwrap();
    }

    #[test]
    fn err_try_service_on_non_public() {
        let result = "0xbabe000000000000000000000000000000000000".try_service("/zima/x");
        assert!(result.is_err());
        assert_eq!(
            result.err().unwrap().to_string(),
            "service bus address should have /public prefix: /zima/x".to_string()
        )
    }

    #[test]
    fn err_try_service_on_non_node_id() {
        assert!("lato".try_service("/zima/x").is_err());
    }

    #[test]
    fn ok_try_service_on_node_id() {
        let node_id: NodeId = "0xbabe000000000000000000000000000000000000"
            .parse()
            .unwrap();
        node_id.try_service("/public/x").unwrap();
    }

    #[test]
    fn err_try_service_on_node_id_and_non_public() {
        let node_id: NodeId = "0xbabe000000000000000000000000000000000000"
            .parse()
            .unwrap();
        assert!(node_id.try_service("/zima/x").is_err());
    }

    #[test]
    fn ok_net_node_id() {
        let node_id: NodeId = "0xbabe000000000000000000000000000000000000"
            .parse()
            .unwrap();
        assert_eq!(
            net_service(&node_id),
            "/net/0xbabe000000000000000000000000000000000000".to_string()
        );
    }
}<|MERGE_RESOLUTION|>--- conflicted
+++ resolved
@@ -3,11 +3,7 @@
 use ya_service_bus::typed as bus;
 
 pub const BUS_ID: &str = "/net";
-<<<<<<< HEAD
-pub const BUS_ID_UDP: &str = "/u/net";
-=======
 pub const BUS_ID_UDP: &str = "/udp/net";
->>>>>>> eda9546d
 
 // TODO: replace with dedicated endpoint/service descriptor with enum for visibility
 pub const PUBLIC_PREFIX: &str = "/public";
