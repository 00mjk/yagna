[package]
name = "ya-persistence"
version = "0.2.0"
authors = ["Golem Factory <contact@golem.network>"]
edition = "2018"

[features]
default = []
service = ["ya-service-api", "ya-service-api-interfaces", "ya-utils-process", "structopt"]

[dependencies]
ya-client-model = { version = "0.3", features = [ "with-diesel" ] }
ya-core-model = { version = "^0.4"}
ya-service-api = { version = "0.1", optional = true }
ya-service-api-interfaces = {version = "0.1", optional = true }
ya-utils-process = { version = "0.1", features = ["lock"], optional = true }

anyhow = "1.0.26"
bigdecimal = "0.2"
chrono = { version = "0.4.6", features = ["serde"] }
diesel = { version = "1.4", features = ["sqlite", "r2d2", "chrono"] }
dotenv = "0.15.0"
libsqlite3-sys = { version = "0.9.1", features = ["bundled"] }
log = "0.4.8"
r2d2 = "0.8"
serde_json = "1.0"
structopt = { version = "0.3", optional = true }
thiserror = "1.0.9"
<<<<<<< HEAD
tokio = { version = "1.6", features = [] }
=======
tokio = { version = "0.2", features = ["blocking"] }

[dev-dependencies]
tempdir = "0.3.7"
tokio = { version = "0.2", features = ["macros", "rt-core", "rt-util"] }
>>>>>>> f02288c5
<|MERGE_RESOLUTION|>--- conflicted
+++ resolved
@@ -26,12 +26,8 @@
 serde_json = "1.0"
 structopt = { version = "0.3", optional = true }
 thiserror = "1.0.9"
-<<<<<<< HEAD
-tokio = { version = "1.6", features = [] }
-=======
-tokio = { version = "0.2", features = ["blocking"] }
+tokio = { version = "1", features = [] }
 
 [dev-dependencies]
 tempdir = "0.3.7"
-tokio = { version = "0.2", features = ["macros", "rt-core", "rt-util"] }
->>>>>>> f02288c5
+tokio = { version = "1", features = ["macros", "rt"] }