extern crate asnom;
extern crate market_api;
extern crate nom;

use market_api::resolver::expression::*;
use market_api::resolver::ldap_parser::parse;
use market_api::resolver::properties::*;


fn run_resolve_test(expr: &str, props: &Vec<&str>, expect_result: ResolveResult) {
    let expression = build_expression(&parse(expr).unwrap()).unwrap();

    let mut properties = vec![];
    for prop in props {
        properties.push(prop.to_string());
    }

    let property_set = PropertySet::from_flat_props(&properties);

    assert_eq!(expression.resolve(&property_set), expect_result);
}

#[test]
fn resolve_empty() {
    let f = "()";

    // test positive

    run_resolve_test(f, &vec!["objectClass=\"Babs Jensen\""], ResolveResult::True);
}

#[test]
fn resolve_present() {
    let f = "(objectClass=*)";

    // test positive

    run_resolve_test(f, &vec!["objectClass=\"Babs Jensen\""], ResolveResult::True);

    // test negative (must return name of unresolved property)

    run_resolve_test(
        f,
        &vec!["cn=\"Dblah\""],
        ResolveResult::False(
            vec![&PropertyRef::Value(
                String::from("objectClass"),
                PropertyRefType::Any,
            )],
            Expression::Empty(false),
        ),
    );
}

#[test]
fn resolve_equals() {
    let f = "(cn=Babs Jensen)";

    // test positive

    run_resolve_test(f, &vec!["cn=\"Babs Jensen\""], ResolveResult::True);

    // test negative

    run_resolve_test(
        f,
        &vec!["cn=\"Dblah\""],
        ResolveResult::False(vec![], Expression::Empty(false)),
    );

    // test undefined

    run_resolve_test(
        f,
        &vec!["cnas=\"Dblah\""],
        ResolveResult::Undefined(
            vec![&PropertyRef::Value(
                String::from("cn"),
                PropertyRefType::Any,
            )],
            Expression::Equals(
                PropertyRef::Value(String::from("cn"), PropertyRefType::Any),
                String::from("Babs Jensen"),
            ),
        ),
    );
}

#[test]
fn resolve_equals_list() {
    let f = "(cn=Babs Jensen)";

    // test positive

<<<<<<< HEAD
    run_resolve_test(f, &vec!["cn=[\"Dblah\",\"Babs Jensen\"]"], ResolveResult::True);
=======
    run_resolve_test(
        f,
        &vec!["cn=[\"Babs Jensen\",\"Dblah\"]"],
        ResolveResult::True,
    );
>>>>>>> 58860bc2

    // test negative

    run_resolve_test(
        f,
        &vec!["cn=[\"Dblah\",\"Argh\"]"],
        ResolveResult::False(vec![], Expression::Empty(false)),
    );

    // test undefined

    run_resolve_test(
        f,
        &vec!["cnas=[\"Dblah\",\"Argh\"]"],
        ResolveResult::Undefined(
            vec![&PropertyRef::Value(
                String::from("cn"),
                PropertyRefType::Any,
            )],
            Expression::Equals(
                PropertyRef::Value(String::from("cn"), PropertyRefType::Any),
                String::from("Babs Jensen"),
            ),
        ),
    );
}

#[test]
fn resolve_equals_with_wildcard() {
    let f = "(cn=Babs *)";

    // test positive

    run_resolve_test(f, &vec!["cn=\"Babs Jensen\""], ResolveResult::True);

    // test negative

    run_resolve_test(
        f,
        &vec!["cn=\"Dblah\""],
        ResolveResult::False(vec![], Expression::Empty(false)),
    );

    // test undefined

    run_resolve_test(
        f,
        &vec!["cnas=\"Dblah\""],
        ResolveResult::Undefined(
            vec![&PropertyRef::Value(
                String::from("cn"),
                PropertyRefType::Any,
            )],
            Expression::Equals(
                PropertyRef::Value(String::from("cn"), PropertyRefType::Any),
                String::from("Babs *"),
            ),
        ),
    );
}

#[test]
fn resolve_equals_int() {
    let f = "(cn=123)";

    // test positive

    run_resolve_test(f, &vec!["cn=123"], ResolveResult::True);

    // test negative

    run_resolve_test(
        f,
        &vec!["cn=456"],
        ResolveResult::False(vec![], Expression::Empty(false)),
    );

    // test false when parsing error

    let f = "(cn=1ds23)";
    run_resolve_test(
        f,
        &vec!["cn=123"],
        ResolveResult::False(vec![], Expression::Empty(false)),
    );
}

#[test]
fn resolve_greater_int() {
    let f = "(cn>123)";

    // test positive

    run_resolve_test(f, &vec!["cn=124"], ResolveResult::True);

    // test negative

    run_resolve_test(
        f,
        &vec!["cn=12"],
        ResolveResult::False(vec![], Expression::Empty(false)),
    );

    // test false when parsing error

    let f = "(cn>1ds23)";
    run_resolve_test(
        f,
        &vec!["cn=123"],
        ResolveResult::False(vec![], Expression::Empty(false)),
    );
}

#[test]
fn resolve_less_float() {
    let f = "(cn<123.56)";

    // test positive

    run_resolve_test(f, &vec!["cn=122.674"], ResolveResult::True);

    // test negative

    run_resolve_test(
        f,
        &vec!["cn=126"],
        ResolveResult::False(vec![], Expression::Empty(false)),
    );

    // test false when parsing error

    let f = "(cn<1ds23)";
    run_resolve_test(
        f,
        &vec!["cn=123"],
        ResolveResult::False(vec![], Expression::Empty(false)),
    );
}

#[test]
fn resolve_less_equal_datetime() {
    let f = "(cn<=1985-04-12T23:20:50.52Z)";

    // test positive

    run_resolve_test(
        f,
        &vec!["cn=t\"1985-04-12T23:20:30.52Z\""],
        ResolveResult::True,
    );
    run_resolve_test(
        f,
        &vec!["cn=t\"1985-04-12T23:20:50.52Z\""],
        ResolveResult::True,
    );

    // test negative

    run_resolve_test(
        f,
        &vec!["cn=t\"1985-04-12T23:21:50.52Z\""],
        ResolveResult::False(vec![], Expression::Empty(false)),
    );

    // test false when parsing error (NOTE the RFC 3339 format is fairly strict)

    let f = "(cn<=1985-04-13)";
    run_resolve_test(
        f,
        &vec!["cn=t\"1985-04-12T23:20:50.52Z\""],
        ResolveResult::False(vec![], Expression::Empty(false)),
    );
}

#[test]
fn resolve_greater_equal_version_with_implied_type() {
    // test positive

    run_resolve_test("(cn$v>=1.5.0)", &vec!["cn=\"1.10.0\""], ResolveResult::True);

    // test negative

    run_resolve_test(
        "(cn>=1.5.0)",
        &vec!["cn=\"1.10.0\""],
        ResolveResult::False(vec![], Expression::Empty(false)),
    );

    // test - unable to convert

    run_resolve_test(
        "(cn$v>=1.5.0)",
        &vec!["cn=\"dblah\""],
        ResolveResult::Undefined(
            vec![],
            Expression::GreaterEqual(
                PropertyRef::Value(String::from("cn"), PropertyRefType::Version),
                String::from("1.5.0"),
            ),
        ),
    );
}

#[test]
fn resolve_greater_equal_decimal_with_implied_type() {
    // test positive

    run_resolve_test(
        "(cn$d>=10)",
        &vec!["cn=\"1\""],
        ResolveResult::False(vec![], Expression::Empty(false)),
    );

    // test - unable to convert

    run_resolve_test(
        "(cn$d>=10)",
        &vec!["cn=\"dblah\""],
        ResolveResult::Undefined(
            vec![],
            Expression::GreaterEqual(
                PropertyRef::Value(String::from("cn"), PropertyRefType::Decimal),
                String::from("10"),
            ),
        ),
    );
}

#[test]
fn resolve_not() {
    let f = "(!(cn=Tim Howes))";

    // test positive

    run_resolve_test(f, &vec!["cn=\"Babs Jensen\""], ResolveResult::True);

    // test negative

    run_resolve_test(
        f,
        &vec!["cn=\"Tim Howes\""],
        ResolveResult::False(vec![], Expression::Empty(false)),
    );

    // test undefined

    run_resolve_test(
        f,
        &vec!["cnas=\"Dblah\""],
        ResolveResult::Undefined(
            vec![&PropertyRef::Value(
                String::from("cn"),
                PropertyRefType::Any,
            )],
            Expression::Not(Box::new(Expression::Equals(
                PropertyRef::Value(String::from("cn"), PropertyRefType::Any),
                String::from("Tim Howes"),
            ))),
        ),
    );
}

#[test]
fn resolve_and() {
    let f = "(&(a=b)(b=c)(c=d))";

    // test positive

    run_resolve_test(
        f,
        &vec!["a=\"b\"", "b=\"c\"", "c=\"d\""],
        ResolveResult::True,
    );

    // test negative

    run_resolve_test(
        f,
        &vec!["a=\"x\"", "b=\"c\"", "c=\"d\""],
        ResolveResult::False(vec![], Expression::Empty(false)),
    );

    // test undefined

    run_resolve_test(
        f,
        &vec!["b=\"c\"", "c=\"d\""],
        ResolveResult::Undefined(
            vec![&PropertyRef::Value(String::from("a"), PropertyRefType::Any)],
            Expression::Equals(
                PropertyRef::Value(String::from("a"), PropertyRefType::Any),
                String::from("b"),
            ),
        ),
    );
}

#[test]
fn resolve_or() {
    let f = "(|(a=b)(b=c)(c=d))";

    // test positive

    run_resolve_test(
        f,
        &vec!["a=\"b\"", "b=\"c\"", "c=\"d\""],
        ResolveResult::True,
    );

    // test negative

    run_resolve_test(
        f,
        &vec!["a=\"x\"", "b=\"y\"", "c=\"z\""],
        ResolveResult::False(vec![], Expression::Empty(false)),
    );

    // test undefined

    run_resolve_test(
        f,
        &vec!["b=\"x\"", "c=\"y\""],
        ResolveResult::Undefined(
            vec![&PropertyRef::Value(String::from("a"), PropertyRefType::Any)],
            Expression::Equals(
                PropertyRef::Value(String::from("a"), PropertyRefType::Any),
                String::from("b"),
            ),
        ),
    );
}

#[test]
fn resolve_complex() {
    let f = "(&(|(a=b)(b=c)(c=d))(!(x=dblah)))";

    // test positive

    run_resolve_test(
        f,
        &vec![r#"a="b""#, r#"b="x""#, r#"c="y""#, r#"x="notdblah""#],
        ResolveResult::True,
    );
}

#[test]
fn resolve_pricing_model_sample() {
    let f = r#"(&(golem.com.pricing.model=linear))"#;

    // test positive

    run_resolve_test(f, &vec![
                                r#"golem.com.pricing.model="linear""#, 
                                r#"b="x""#, 
                                r#"c="y""#, 
                                r#"x="notdblah""#
                            ], ResolveResult::True);
}

#[test]
fn resolve_pseudo_function_prop_sample_positive() {

    // this syntax should work - should refer to "pseudo-function" property
    let f = r#"(&(golem.com.pricing.est{30}<20))"#;

    // test positive

    run_resolve_test(f, &vec![
                                r#"golem.com.pricing.est{30}=15"#, 
                                r#"b="x""#, 
                                r#"c="y""#, 
                                r#"x="notdblah""#
                            ], ResolveResult::True);
}

#[test]
fn resolve_pseudo_function_array_sample_positive() {

    // this syntax should work - should refer to "pseudo-function" property
    let f = r#"(&(golem.com.pricing.est{[30]}<20))"#;

    // test positive

    run_resolve_test(f, &vec![
                                r#"golem.com.pricing.est{[30]}=15"#, 
                                r#"b="x""#, 
                                r#"c="y""#, 
                                r#"x="notdblah""#
                            ], ResolveResult::True);
}

#[test]
fn resolve_pseudo_function_prop_sample_undefined() {
    // this syntax should work, and should return "undefined" for property declared with wildcards.
    let f = r#"(&(golem.com.pricing.est{30}<20))"#;

    // test positive

    run_resolve_test(f, &vec![
                                r#"golem.com.pricing.est{*}"#, 
                                r#"b="x""#, 
                                r#"c="y""#, 
                                r#"x="notdblah""#
                            ], ResolveResult::Undefined(
                                vec![&PropertyRef::Value(String::from("golem.com.pricing.est{30}"), PropertyRefType::Any)],
                                Expression::Less(PropertyRef::Value(String::from("golem.com.pricing.est{30}"), PropertyRefType::Any), String::from("20"))
                            ));
}

#[test]
fn resolve_pseudo_function_array_sample_undefined() {
    // this syntax should work, and should return "undefined" for property declared with wildcards.
    let f = r#"(&(golem.com.pricing.est{[30]}<20))"#;

    // test positive

    run_resolve_test(f, &vec![
                                r#"golem.com.pricing.est{*}"#, 
                                r#"b="x""#, 
                                r#"c="y""#, 
                                r#"x="notdblah""#
                            ], ResolveResult::Undefined(
                                vec![&PropertyRef::Value(String::from("golem.com.pricing.est{[30]}"), PropertyRefType::Any)],
                                Expression::Less(PropertyRef::Value(String::from("golem.com.pricing.est{[30]}"), PropertyRefType::Any), String::from("20"))
                            ));
}

#[test]
fn resolve_wildcard_prop_sample_undefined() {
    // this syntax should work, and should return "undefined" for property declared with wildcards.
    let f = r#"(golem.srv.comp.wasm.task_package=hash://sha3:38D951E2BD2408D95D8D5E5068A69C60C8238FA45DB8BC841DC0BD50:http://34.244.4.185:8000/rust-wasi-tutorial.zip)"#;

    // test positive

    run_resolve_test(f, &vec![
                                r#"golem.srv.comp.wasm.task_package"#
                            ], ResolveResult::Undefined(
                                vec![&PropertyRef::Value(String::from("golem.srv.comp.wasm.task_package"), PropertyRefType::Any)],
                                Expression::Equals(PropertyRef::Value(String::from("golem.srv.comp.wasm.task_package"), PropertyRefType::Any), 
                                                   String::from("hash://sha3:38D951E2BD2408D95D8D5E5068A69C60C8238FA45DB8BC841DC0BD50:http://34.244.4.185:8000/rust-wasi-tutorial.zip"))
                            ));
}



#[test]
fn resolve_complex_or_undefined() {
    let f = "(|(a=b)(b=c)(c=d))";

    // test positive

    run_resolve_test(
        f,
        &vec![/*"a=\"b\"",*/ "b=\"x\"", "c=\"y\"", "x=\"notdblah\""],
        ResolveResult::Undefined(
            vec![&PropertyRef::Value(String::from("a"), PropertyRefType::Any)],
            Expression::Equals(
                PropertyRef::Value(String::from("a"), PropertyRefType::Any),
                String::from("b"),
            ),
        ),
    );
}

#[test]
fn resolve_complex_or_undefined_reduced() {
    let f = "(|(a=b)(b=c)(c=d))";

    // test positive

    run_resolve_test(
        f,
        &vec![
            /*"a=\"b\"",*/
            r#"b="c""#,
            r#"c="y""#,
            r#"x="notdblah""#,
        ],
        ResolveResult::True,
    );
}

#[test]
fn resolve_complex_and_undefined() {
    let f = "(&(a=b)(b=c)(c=d))";

    //let text = include_str!("somefile.txt");

    // test positive

    run_resolve_test(
        f,
        &vec![
            /*"a=\"b\"",
            "b=\"c\"",*/
            r#"c="d""#,
            r#"x="notdblah""#,
        ],
        ResolveResult::Undefined(
            vec![
                &PropertyRef::Value(String::from("a"), PropertyRefType::Any),
                &PropertyRef::Value(String::from("b"), PropertyRefType::Any),
            ],
            Expression::And(vec![
                Box::new(Expression::Equals(
                    PropertyRef::Value(String::from("a"), PropertyRefType::Any),
                    String::from("b"),
                )),
                Box::new(Expression::Equals(
                    PropertyRef::Value(String::from("b"), PropertyRefType::Any),
                    String::from("c"),
                )),
            ]),
        ),
    );
}

#[test]
fn resolve_complex_and_undefined_reduced() {
    let f = "(&(a=b)(b=c)(c=d))";

    // test positive

    run_resolve_test(
        f,
        &vec![
            /*"a=\"b\"",*/
            r#"b="c""#,
            r#"c="x""#,
            r#"x="notdblah""#,
        ],
        ResolveResult::False(vec![], Expression::Empty(false)),
    );
}<|MERGE_RESOLUTION|>--- conflicted
+++ resolved
@@ -92,15 +92,11 @@
 
     // test positive
 
-<<<<<<< HEAD
-    run_resolve_test(f, &vec!["cn=[\"Dblah\",\"Babs Jensen\"]"], ResolveResult::True);
-=======
     run_resolve_test(
         f,
         &vec!["cn=[\"Babs Jensen\",\"Dblah\"]"],
         ResolveResult::True,
     );
->>>>>>> 58860bc2
 
     // test negative
 
@@ -439,11 +435,12 @@
 
     // test positive
 
-    run_resolve_test(
-        f,
-        &vec![r#"a="b""#, r#"b="x""#, r#"c="y""#, r#"x="notdblah""#],
-        ResolveResult::True,
-    );
+    run_resolve_test(f, &vec![
+                                r#"a="b""#, 
+                                r#"b="x""#, 
+                                r#"c="y""#, 
+                                r#"x="notdblah""#
+                            ], ResolveResult::True);
 }
 
 #[test]
