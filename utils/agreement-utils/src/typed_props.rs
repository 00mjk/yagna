--- conflicted
+++ resolved
@@ -98,7 +98,6 @@
     mem_gib: Option<f64>,
     storage_gib: Option<f64>,
     cpu_info: Option<CpuInfo>,
-    multi_activity: bool,
 }
 
 impl InfNodeInfo {
@@ -128,18 +127,7 @@
         }
     }
 
-<<<<<<< HEAD
-    pub fn support_multi_activity(self, multi_activity: bool) -> Self {
-        Self {
-            multi_activity,
-            ..self
-        }
-    }
-
-    fn write_json(self, map: &mut serde_json::Map<String, serde_json::Value>) {
-=======
-    fn write_json(self, map: &mut serde_json::Map<String, Value>) {
->>>>>>> 1d369239
+    fn write_json(self, map: &mut serde_json::Map<String, Value>) {
         let mut inf_map = serde_json::Map::new();
         if let Some(mem) = self.mem_gib {
             let _ = inf_map.insert("mem".to_string(), serde_json::json!({ "gib": mem }));
@@ -150,10 +138,6 @@
         if let Some(cpu) = self.cpu_info {
             cpu.write_json(&mut inf_map);
         }
-        inf_map.insert(
-            "multi-activity".to_string(),
-            serde_json::Value::Bool(self.multi_activity),
-        );
         let _ = map.insert("inf".to_string(), inf_map.into());
     }
 }
