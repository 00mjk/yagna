use std::collections::{BTreeSet, HashMap};
use std::net::IpAddr;

<<<<<<< HEAD
use ipnet::IpNet;

use crate::vpn::common::{hton, to_ip, to_octets};
use crate::vpn::Error;
=======
#[derive(Clone)]
pub struct DuoEndpoint<E> {
    pub tcp: E,
    pub udp: E,
}
>>>>>>> 9deaa40b

pub struct Networks<E> {
    networks: HashMap<String, Network<E>>,
}

impl<E> Default for Networks<E> {
    fn default() -> Self {
        Self {
            networks: Default::default(),
        }
    }
}

impl<E: Clone> Networks<E> {
    pub fn get_mut(&mut self, id: &str) -> Result<&mut Network<E>, Error> {
        self.networks.get_mut(id).ok_or_else(|| Error::NetNotFound)
    }

    pub fn endpoint<B: AsRef<[u8]>>(&self, ip: B) -> Option<E> {
        self.as_ref()
            .values()
            .filter_map(|n| n.endpoint(ip.as_ref()))
            .next()
    }

    pub fn endpoints(&self) -> Vec<E> {
        self.networks.values().fold(Vec::new(), |mut v, n| {
            v.extend(n.endpoints.values().cloned());
            v
        })
    }

    pub fn add<S: ToString>(&mut self, id: S, network: IpNet) -> Result<(), Error> {
        let id = id.to_string();

        if self.networks.contains_key(&id) {
            return Err(Error::NetIdTaken(id));
        }
        if self
            .networks
            .values()
            .find(|n| n.as_ref() == &network || n.as_ref().contains(&network.addr()))
            .is_some()
        {
            return Err(Error::NetAddrTaken(network.addr()));
        }

        let net = Network::new(&id, network);
        self.networks.insert(id, net);
        Ok(())
    }

    pub fn remove(&mut self, id: &str) -> Option<Network<E>> {
        self.networks.remove(id)
    }
}

impl<E> AsRef<HashMap<String, Network<E>>> for Networks<E> {
    fn as_ref(&self) -> &HashMap<String, Network<E>> {
        &self.networks
    }
}

pub struct Network<E> {
    id: String,
    network: IpNet,
    pub(self) addresses: BTreeSet<IpAddr>,
    pub(self) endpoints: HashMap<Box<[u8]>, E>, // IP bytes (BE) -> remote endpoint
    nodes: HashMap<String, BTreeSet<IpAddr>>,   // Node id -> Vec<IP bytes (BE)>
}

impl<E> Network<E> {
    pub fn new(id: &str, network: IpNet) -> Self {
        Self {
            id: id.to_string(),
            network,
            addresses: Default::default(),
            endpoints: Default::default(),
            nodes: Default::default(),
        }
    }

    pub fn id(&self) -> &String {
        &self.id
    }

    pub fn address(&self) -> Result<IpAddr, Error> {
        self.addresses
            .iter()
            .next()
            .cloned()
            .ok_or_else(|| Error::NetEmpty)
    }

    pub fn endpoints(&self) -> &HashMap<Box<[u8]>, E> {
        &self.endpoints
    }

    pub fn nodes(&self) -> &HashMap<String, BTreeSet<IpAddr>> {
        &self.nodes
    }

    pub fn add_address(&mut self, ip: &str) -> Result<(), Error> {
        let ip = to_ip(ip.as_ref())?;
        if !self.network.contains(&ip) {
            return Err(Error::NetAddr(ip.to_string()));
        }
        self.addresses.insert(ip);
        Ok(())
    }

    pub fn add_node<F>(&mut self, ip_addr: IpAddr, id: &str, endpoint_fn: F) -> Result<(), Error>
    where
        F: Fn(&str, &str) -> E,
    {
        if !self.network.contains(&ip_addr) {
            return Err(Error::NetAddr(ip_addr.to_string()));
        }

        let node_id = id.to_string();
        let ip: Box<[u8]> = hton(ip_addr).into();

        if self.endpoints.contains_key(&ip) {
            return Err(Error::IpAddrTaken(ip_addr));
        }

        self.endpoints.insert(ip, endpoint_fn(&node_id, &self.id));
        self.nodes
            .entry(node_id)
            .or_insert_with(Default::default)
            .insert(ip_addr);

        Ok(())
    }

    pub fn remove_node(&mut self, node_id: &str) {
        self.nodes.remove(node_id).map(|addrs| {
            addrs.into_iter().for_each(|a| {
                self.endpoints.remove(&to_octets(a));
            });
        });
    }
}

impl<E: Clone> Network<E> {
    pub fn endpoint<B: AsRef<[u8]>>(&self, ip: B) -> Option<E> {
        self.endpoints.get(ip.as_ref()).cloned()
    }
}

impl<E> AsRef<IpNet> for Network<E> {
    fn as_ref(&self) -> &IpNet {
        &self.network
    }
}<|MERGE_RESOLUTION|>--- conflicted
+++ resolved
@@ -1,18 +1,14 @@
+use crate::vpn::common::{hton, to_ip, to_octets};
+use crate::vpn::Error;
+use ipnet::IpNet;
 use std::collections::{BTreeSet, HashMap};
 use std::net::IpAddr;
 
-<<<<<<< HEAD
-use ipnet::IpNet;
-
-use crate::vpn::common::{hton, to_ip, to_octets};
-use crate::vpn::Error;
-=======
 #[derive(Clone)]
 pub struct DuoEndpoint<E> {
     pub tcp: E,
     pub udp: E,
 }
->>>>>>> 9deaa40b
 
 pub struct Networks<E> {
     networks: HashMap<String, Network<E>>,
