--- conflicted
+++ resolved
@@ -35,12 +35,8 @@
 strip-ansi-escapes = "0.1"
 structopt = "0.3"
 strum = "0.20.0"
-<<<<<<< HEAD
+strum_macros = "0.20.0"
 tokio = { version = "1", features = ["process", "signal", "time", "io-util", "io-std", "macros"] }
-=======
-strum_macros = "0.20.0"
-tokio = { version = "0.2", features = ["process", "rt-core", "signal", "time", "io-util", "io-std"] }
->>>>>>> 084c8453
 url = "2.1"
 
 [target.'cfg(target_family = "unix")'.dependencies]
