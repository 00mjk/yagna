use std::process::Stdio;

use anyhow::Context;
use serde::Deserialize;
<<<<<<< HEAD
=======
use std::{collections::BTreeMap, process::Stdio};
>>>>>>> c508f46e
use tokio::process::{Child, Command};

use ya_core_model::payment::local::NetworkName;
pub use ya_provider::GlobalsState as ProviderConfig;

use crate::setup::RunConfig;

pub struct YaProviderCommand {
    pub(super) cmd: Command,
}

#[derive(Deserialize)]
#[serde(rename_all = "kebab-case")]
pub struct Preset {
    pub name: String,
    pub exeunit_name: String,
    pub usage_coeffs: UsageDef,
}

pub type UsageDef = BTreeMap<String, f64>;

impl UsageDef {
    pub fn for_runtime(&self, runtime: &RuntimeInfo) -> Vec<(&str, f64)> {
        let mut v = Vec::new();
        v.push(("initial", self.initial));
        if runtime
            .config
            .counters
            .contains_key("golem.usage.duration_sec")
        {
            v.push(("golem.usage.duration_sec", self.duration));
        }
        if runtime.config.counters.contains_key("golem.usage.cpu_sec") {
            v.push(("golem.usage.cpu_sec", self.cpu));
        }
        v
    }
}

#[derive(Deserialize)]
pub struct RuntimeInfo {
    pub name: String,
    pub description: Option<String>,
    pub config: ya_provider::execution::Configuration,
}

impl YaProviderCommand {
    pub async fn get_config(mut self) -> anyhow::Result<ProviderConfig> {
        let output = self
            .cmd
            .args(&["--json", "config", "get"])
            .stderr(Stdio::inherit())
            .stdin(Stdio::null())
            .stdout(Stdio::piped())
            .output()
            .await
            .context("failed to get ya-provider configuration")?;

        serde_json::from_slice(output.stdout.as_slice()).context("parsing ya-provider config get")
    }

    pub async fn set_config(
        self,
        config: &ProviderConfig,
        network: &NetworkName,
    ) -> anyhow::Result<()> {
        let mut cmd = self.cmd;

        cmd.args(&["--json", "config", "set"]);

        if let Some(node_name) = &config.node_name {
            cmd.arg("--node-name").arg(&node_name);
        }
        if let Some(subnet) = &config.subnet {
            cmd.arg("--subnet").arg(subnet);
        }

        if let Some(account) = &config.account {
            cmd.args(&["--account", &account.to_string()]);
        }
        cmd.args(&["--payment-network", &network.to_string()]);

        log::debug!("executing: {:?}", cmd);

        let output = cmd
            .stderr(Stdio::piped())
            .stdin(Stdio::null())
            .stdout(Stdio::piped())
            .output()
            .await
            .context("failed to set ya-provider configuration")?;

        if output.status.success() {
            Ok(())
        } else {
            let output = String::from_utf8_lossy(&output.stderr);
            Err(anyhow::anyhow!("{}", output))
        }
    }

    pub async fn list_presets(self) -> anyhow::Result<Vec<Preset>> {
        let mut cmd = self.cmd;

        let output = cmd
            .args(&["--json", "preset", "list"])
            .stderr(Stdio::inherit())
            .stdin(Stdio::null())
            .stdout(Stdio::piped())
            .output()
            .await
            .context("failed to get ya-provider presets")?;

        serde_json::from_slice(output.stdout.as_slice()).context("parsing ya-provider preset list")
    }

    pub async fn list_runtimes(self) -> anyhow::Result<Vec<RuntimeInfo>> {
        let mut cmd = self.cmd;

        let output = cmd
            .args(&["--json", "exe-unit", "list"])
            .stderr(Stdio::inherit())
            .stdin(Stdio::null())
            .stdout(Stdio::piped())
            .output()
            .await
            .context("failed to get ya-provider exe-unit")?;

        serde_json::from_slice(output.stdout.as_slice())
            .context("parsing ya-provider exe-unit list")
    }

    pub async fn create_preset(
        self,
        name: &str,
        exeunit_name: &str,
        usage_coeffs: &[(&str, f64)],
    ) -> anyhow::Result<()> {
        let mut cmd = self.cmd;
        cmd.args(&["preset", "create", "--no-interactive"]);
        preset_command(&mut cmd, name, exeunit_name, usage_coeffs);
        let output = cmd
            .stderr(Stdio::piped())
            .stdin(Stdio::null())
            .stdout(Stdio::piped())
            .output()
            .await
            .context("fail to create preset")?;
        if output.status.success() {
            Ok(())
        } else {
            let output = String::from_utf8_lossy(&output.stderr);
            Err(anyhow::anyhow!("{}", output)).with_context(|| format!("create preset {:?}", name))
        }
    }

    pub async fn update_profile(
        mut self,
        name: &str,
        cores: Option<usize>,
        memory: Option<f64>,
        disk: Option<f64>,
    ) -> anyhow::Result<()> {
        let cmd = &mut self.cmd;
        cmd.arg("profile").arg("update").arg(name);
        if let Some(cores) = cores {
            cmd.arg("--cpu-threads").arg(cores.to_string());
        }
        if let Some(memory) = memory {
            cmd.arg("--mem-gib").arg(memory.to_string());
        }
        if let Some(disk) = disk {
            cmd.arg("--storage-gib").arg(disk.to_string());
        }
        self.exec_no_output().await
    }

    pub async fn update_all_presets(
        mut self,
        starting_fee: Option<f64>,
        env_per_sec: Option<f64>,
        cpu_per_sec: Option<f64>,
    ) -> anyhow::Result<()> {
        let cmd = &mut self.cmd;
        cmd.args(&["preset", "update", "--no-interactive"]);
        cmd.arg("--pricing").arg("linear");
        if let Some(cpu) = cpu_per_sec {
            cmd.arg("--price").arg(format!("CPU={}", cpu));
        }
        if let Some(duration) = env_per_sec {
            cmd.arg("--price").arg(format!("Duration={}", duration));
        }
        if let Some(initial) = starting_fee {
            cmd.arg("--price").arg(format!("Init price={}", initial));
        }
        cmd.arg("--all");
        self.exec_no_output().await
    }

    async fn exec_no_output(self) -> anyhow::Result<()> {
        let mut cmd = self.cmd;
        let output = cmd
            .stderr(Stdio::piped())
            .stdin(Stdio::null())
            .stdout(Stdio::null())
            .output()
            .await
            .context("exec ya-provider")?;
        if output.status.success() {
            Ok(())
        } else {
            let output = String::from_utf8_lossy(&output.stderr);
            Err(anyhow::anyhow!("{}", output)).context("exec ya-provider")
        }
    }

    pub async fn update_preset(
        mut self,
        name: &str,
        exeunit_name: &str,
        usage_coeffs: &[(&str, f64)],
    ) -> anyhow::Result<()> {
        let mut cmd = &mut self.cmd;
        cmd.args(&["preset", "update", "--no-interactive"]);
        preset_command(&mut cmd, name, exeunit_name, usage_coeffs);
        cmd.arg("--").arg(name);
        self.exec_no_output()
            .await
            .with_context(|| format!("update preset {}", name))
    }

    pub async fn active_presets(self) -> anyhow::Result<Vec<String>> {
        let mut cmd = self.cmd;
        let output = cmd
            .args(&["--json", "preset", "active"])
            .stderr(Stdio::piped())
            .stdin(Stdio::null())
            .stdout(Stdio::piped())
            .output()
            .await
            .context("list active presets")?;
        if output.status.success() {
            serde_json::from_slice(&output.stdout)
                .context("parse ya-provider preset active oputput")
        } else {
            let output = String::from_utf8_lossy(&output.stderr);
            Err(anyhow::anyhow!("{}", output))
        }
    }

    pub async fn set_profile_activity(
        self,
        profile_name: &str,
        activate: bool,
    ) -> anyhow::Result<()> {
        let mut cmd = self.cmd;

        let output = cmd
            .args(&[
                "--json",
                "preset",
                if activate { "activate" } else { "deactivate" },
                profile_name,
            ])
            .stderr(Stdio::piped())
            .stdout(Stdio::null())
            .stdin(Stdio::null())
            .output()
            .await
            .with_context(|| format!("activating profile {:?}", profile_name))?;
        if output.status.success() {
            Ok(())
        } else {
            Err(anyhow::anyhow!(
                "{}",
                String::from_utf8_lossy(&output.stderr)
            ))
            .with_context(|| format!("activating profile {:?}", profile_name))?
        }
    }

    pub async fn spawn(mut self, app_key: &str, run_cfg: &RunConfig) -> anyhow::Result<Child> {
        self.cmd
            .args(&[
                "run",
                "--payment-network",
                &run_cfg.account.network.to_string(),
            ])
            .env("YAGNA_APPKEY", app_key);

        if let Some(node_name) = &run_cfg.node_name {
            self.cmd.arg("--node-name").arg(node_name);
        }
        if let Some(subnet) = &run_cfg.subnet {
            self.cmd.arg("--subnet").arg(subnet);
        }

        if let Some(account) = run_cfg.account.account {
            self.cmd.arg("--account").arg(account.to_string());
        }

        if run_cfg.debug {
            self.cmd.arg("--debug");
        }
        if let Some(log_dir) = &run_cfg.log_dir {
            self.cmd.arg("--log-dir");
            self.cmd.arg(log_dir.to_str().unwrap());
        }

        log::debug!("spawning: {:?}", self.cmd);

        Ok(self
            .cmd
            .stdin(Stdio::null())
            .stderr(Stdio::inherit())
            .stdout(Stdio::inherit())
            .spawn()?)
    }
}

fn preset_command<'a, 'b>(
    cmd: &mut Command,
    name: impl Into<Option<&'a str>>,
    exeunit_name: impl Into<Option<&'b str>>,
    usage_coeffs: &[(&str, f64)],
) {
    if let Some(name) = name.into() {
        cmd.arg("--preset-name").arg(name);
    }
    if let Some(exeunit_name) = exeunit_name.into() {
        cmd.arg("--exe-unit").arg(exeunit_name);
    }
    cmd.arg("--pricing").arg("linear");
<<<<<<< HEAD
    for &(k, v) in usage_coeffs {
        cmd.arg("--price").arg(format!("{}={}", k, v));
=======
    for (usage_name, usage_value) in usage_coeffs {
        cmd.arg("--price")
            .arg(format!("{}={}", &usage_name, &usage_value));
>>>>>>> c508f46e
    }
}<|MERGE_RESOLUTION|>--- conflicted
+++ resolved
@@ -2,10 +2,8 @@
 
 use anyhow::Context;
 use serde::Deserialize;
-<<<<<<< HEAD
-=======
+use std::process::Stdio;
 use std::{collections::BTreeMap, process::Stdio};
->>>>>>> c508f46e
 use tokio::process::{Child, Command};
 
 use ya_core_model::payment::local::NetworkName;
@@ -338,13 +336,6 @@
         cmd.arg("--exe-unit").arg(exeunit_name);
     }
     cmd.arg("--pricing").arg("linear");
-<<<<<<< HEAD
     for &(k, v) in usage_coeffs {
         cmd.arg("--price").arg(format!("{}={}", k, v));
-=======
-    for (usage_name, usage_value) in usage_coeffs {
-        cmd.arg("--price")
-            .arg(format!("{}={}", &usage_name, &usage_value));
->>>>>>> c508f46e
-    }
 }